{
  "compilerOptions": {
    "target": "es2018",
    "module": "commonjs",
<<<<<<< HEAD
    "lib": ["es2018"],
=======
    // uncomment this after the release of core 9.0.1
    // if "lib" is missing, DOM is included, which has a readable stream def.
    // since the example apps use the "master" branch but install the released core, there was a mismatch where Readable stream was no longer defined
    // "lib": [
    //   "es2018"
    // ],
>>>>>>> b8f2b6a3
    "outDir": "./lib",
    "rootDir": "./src",
    "strict": true
  }
}<|MERGE_RESOLUTION|>--- conflicted
+++ resolved
@@ -2,16 +2,12 @@
   "compilerOptions": {
     "target": "es2018",
     "module": "commonjs",
-<<<<<<< HEAD
-    "lib": ["es2018"],
-=======
     // uncomment this after the release of core 9.0.1
     // if "lib" is missing, DOM is included, which has a readable stream def.
     // since the example apps use the "master" branch but install the released core, there was a mismatch where Readable stream was no longer defined
     // "lib": [
     //   "es2018"
     // ],
->>>>>>> b8f2b6a3
     "outDir": "./lib",
     "rootDir": "./src",
     "strict": true
