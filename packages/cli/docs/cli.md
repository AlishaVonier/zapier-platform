--- conflicted
+++ resolved
@@ -10,47 +10,13 @@
 
 # Commands
 
-<<<<<<< HEAD
-## apps
-
-  > Lists all the apps you can access.
-
-  **Usage:** `zapier apps`
-
-
-Lists any apps that you have admin access to. Also checks the current directory for a linked app, which you can control with `zapier link`.
-
-**Arguments**
-
-
-
-* `--format={plain,json,raw,row,table,small}` -- _optional_, display format. Default is `table`
-* `--help` -- _optional_, prints this help text
-* `--debug` -- _optional_, print debug API calls and tracebacks
-
-```bash
-$ zapier apps
-# All apps listed below.
-#
-# ┌─────────┬───────────-─┬─────────────────────┬────────┐
-# │ Title   │ Unique Slug │ Timestamp           │ Linked │
-# ├─────────┼───────────-─┼─────────────────────┼────────┤
-# │ Example │ Example     │ 2016-01-01T22:19:28 │ ✔      │
-# └─────────┴───────────-─┴─────────────────────┴────────┘
-#
-# Try linking the current directory to a different app with the `zapier link` command.
-```
-
-
-=======
->>>>>>> 8e183d9a
 ## build
 
   > Builds a pushable zip from the current directory.
 
   **Usage:** `zapier build`
 
-
+  
 Builds a ready-to-upload zip file, but does not upload / push the zip file. Generally you'd use `zapier push` which does this and `zapier upload` together.
 
 It does the following steps:
@@ -93,7 +59,7 @@
 
   **Usage:** `zapier collaborate [user@example.com]`
 
-
+  
 Give any user registered on Zapier the ability to collaborate on your app. Commonly, this is useful for teammates, contractors, or other developers who might want to make changes on your app. Only admin access is supported. If you'd only like to provide read-only or testing access, try `zapier invite`.
 
 **Arguments**
@@ -137,7 +103,7 @@
 
   **Usage:** `zapier convert appid path`
 
-
+  
 Creates a new CLI app from an existing app.
 
 If you're converting a **Legacy Web Builder** app: the new app contains code stubs only. It is supposed to get you started - it isn't going to create a complete app!
@@ -176,7 +142,7 @@
 
   **Usage:** `zapier delete version 1.0.0`
 
-
+  
 A utility to allow deleting app versions that aren't used.
 
 > The app version needs to have no users/Zaps in order to be deleted.
@@ -196,50 +162,13 @@
 ```
 
 
-<<<<<<< HEAD
-## deprecate
-
-  > Mark a non-production version of your app as deprecated, with removal by a certain date.
-
-  **Usage:** `zapier deprecate 1.0.0 2017-01-20`
-
-
-A utility to alert users of breaking changes that require the deprecation of an app version.
-
-Use this when an app version will not be supported or start breaking at a known date.
-
-Zapier will send an email warning users of the deprecation once a date is set, they'll start seeing it as "Deprecated" in the UI, and once the deprecation date arrives, if the Zaps weren't updated, they'll be paused and the users will be emailed again explaining what happened.
-
-After the deprecation date has passed it will be safe to delete that app version.
-
-> Do not use this if you have non-breaking changes, for example, just fixing help text or labels is a very safe operation.
-
-**Arguments**
-
-* `version [1.0.0]` -- **required**, the version to deprecate
-* `deprecationDate [2017-01-20]` -- **required**, date Zapier will make the version unavailable
-
-
-```bash
-$ zapier deprecate 1.0.0 2017-01-20
-# Preparing to deprecate version 1.0.0 your app "Example".
-#
-#   Deprecating 1.0.0 - done!
-#   Deprecation successful!
-#
-# We'll let users know that this version is no longer recommended and will cease to work on 2017-01-20.
-```
-
-
-=======
->>>>>>> 8e183d9a
 ## describe
 
   > Describes the current app.
 
   **Usage:** `zapier describe`
 
-
+  
 Prints a human readable enumeration of your app's triggers, searches, and actions as seen by Zapier. Useful to understand how your resources convert and relate to different actions.
 
 > These are the same actions we'd display in our editor!
@@ -290,7 +219,7 @@
 
   **Usage:** `zapier env 1.0.0 CLIENT_SECRET 12345`
 
-
+  
 Manage the environment of your app so that `process.env` has the necessary variables, making it easy to match a local environment with a production environment via `CLIENT_SECRET=12345 zapier test`.
 
 **Arguments**
@@ -337,7 +266,7 @@
 
   **Usage:** `zapier help [command]`
 
-
+  
 Prints documentation to the terminal screen.
 
 Generally - the `zapier` command works off of two files:
@@ -391,80 +320,13 @@
 ```
 
 
-<<<<<<< HEAD
-## history
-
-  > Prints all edit history for your app.
-
-  **Usage:** `zapier history`
-
-
-Get the history of your app, listing all the changes made over the lifetime of your app. This includes everything from creation, updates, migrations, admins and invitee changes as well as who made the change and when.
-
-**Arguments**
-
-
-
-* `--format={plain,json,raw,row,table,small}` -- _optional_, display format. Default is `table`
-* `--help` -- _optional_, prints this help text
-* `--debug` -- _optional_, print debug API calls and tracebacks
-
-```bash
-$ zapier history
-# The history of your app "Example" listed below.
-#
-# ┌──────────────────────────┬───────────────────┬──────────────────┬─────────────────────┐
-# │ What                     │ Message           │ Who              │ Timestamp           │
-# ├──────────────────────────┼───────────────────┼──────────────────┼─────────────────────┤
-# │ admin added              │ other@example.com │ user@example.com │ 2016-01-10T16:12:33 │
-# │ environment variable set │ CLIENT_SECRET     │ user@example.com │ 2016-01-01T22:51:01 │
-# │ version added            │ 1.2.52            │ user@example.com │ 2016-01-01T22:19:36 │
-# │ app created              │ initial creation  │ user@example.com │ 2016-01-01T22:19:28 │
-# └──────────────────────────┴───────────────────┴──────────────────┴─────────────────────┘
-```
-
-
-## init
-
-  > Initializes a new Zapier app in a directory.
-
-  **Usage:** `zapier init path`
-
-
-Initializes a new Zapier app. If you specify a template, will download and install the app from that template.
-
-After running this, you'll have a new example app in your directory. If you re-run this command on an existing directory it will leave existing files alone and not clobber them.
-
-> Note: this doesn't register or deploy the app with Zapier - try `zapier register "Example"` and `zapier push` for that!
-
-**Arguments**
-
-* `path [value]` -- **required**,
-* `--template={minimal,trigger,search,create,basic-auth,custom-auth,digest-auth,oauth2,oauth1-trello,oauth1-tumblr,oauth1-twitter,session-auth,dynamic-dropdown,files,middleware,resource,rest-hooks,search-or-create,babel,typescript,github,onedrive}` -- _optional_, select a starting app template. Default is `minimal`
-
-```bash
-$ zapier init example-app --template=minimal
-# Let's initialize your app!
-#
-#   Downloading zapier/zapier-platform-example-app-minimal starter app - done!
-#   Copy /users/username/code/example-app/.gitignore - done!
-#   Copy /users/username/code/example-app/index.js - done!
-#   Copy /users/username/code/example-app/package.json - done!
-#   Copy /users/username/code/example-app/test/index.js - done!
-#
-# Finished! You might need to `npm install` then try `zapier test`!
-```
-
-
-=======
->>>>>>> 8e183d9a
 ## invite
 
   > Manage the invitees/testers on your project. Can optionally specify a version or --remove.
 
   **Usage:** `zapier invite [user@example.com] [1.0.0]`
 
-
+  
 Invite any user registered on Zapier to test your app. Commonly, this is useful for teammates, contractors, or other team members who might want to test, QA, or view your app versions. If you'd like to provide full admin access, try `zapier collaborate`.
 
 > Send an email directly, which contains a one-time use link for them only - or share the public URL to "bulk" invite folks!
@@ -515,7 +377,7 @@
 
   **Usage:** `zapier link`
 
-
+  
 Link the current directory to an app you have access to. It is fairly uncommon to run this command - more often you'd just `git clone git@github.com:example-inc/example.git` which would have a `.zapierapprc` file already included. If not, you'd need to be an admin on the app and use this command to regenerate the `.zapierapprc` file.
 
 Or, if you are making an app from scratch - you should prefer `zapier init`.
@@ -552,58 +414,13 @@
 ```
 
 
-<<<<<<< HEAD
-## login
-
-  > Configure your `~/.zapierrc` with a deploy key.
-
-  **Usage:** `zapier login`
-
-
-This is an interactive prompt which will create, retrieve and store a deploy key.
-
-> This will change the  `~/.zapierrc` (home directory identifies the deploy key & user).
-
-```bash
-$ zapier login
-# What is your Zapier login email address? (Ctrl-C to cancel)
-# What is your Zapier login password?
-#  <type here>
-# Your deploy key has been saved to ~/.zapierrc. Now try `zapier init .` to start a new local app.
-```
-
-
-## logout
-
-  > Deactivates all your personal deploy keys and resets `~/.zapierrc`.
-
-  **Usage:** `zapier logout`
-
-
-Deactivates all your personal deploy keys and resets your local config. Does not delete any apps or versions.
-
-> This will delete the  `~/.zapierrc` (home directory identifies the deploy key & user).
-
-```bash
-$ zapier logout
-Preparing to deactivate personal deploy keys and reset local configs.
-
-  Deactivating personal deploy keys - done!
-  Destroying `~/.zapierrc` - done!
-
-All personal keys deactivated - now try `zapier login` to login again.
-```
-
-
-=======
->>>>>>> 8e183d9a
 ## logs
 
   > Prints recent logs. See help for filter arguments.
 
   **Usage:** `zapier logs`
 
-
+  
 Get the logs that are automatically collected during the running of your app. Either explicitly during `z.console.log()`, automatically via `z.request()`, or any sort of traceback or error.
 
 > Does not collect or list the errors found locally during `zapier test`.
@@ -648,90 +465,13 @@
 ```
 
 
-<<<<<<< HEAD
-## migrate
-
-  > Migrate users from one version of your app to another.
-
-  **Usage:** `zapier migrate 1.0.0 1.0.1 [10%]`
-
-
-Starts a migration to move users between different versions of your app. You may also "revert" by simply swapping the from/to verion strings in the command line arguments (IE: `zapier migrate 1.0.1 1.0.0`).
-
-Only migrate users between non-breaking versions, use `zapier deprecate` if you have breaking changes!
-
-Migrations can take between 5-10 minutes, so be patient and check `zapier history` to track the status
-
-Note: since a migration is only for non-breaking changes, users are not emailed about the update/migration. It will be a transparent process for them.
-
-> Tip! We recommend migrating a small subset of users first, then watching error logs of the new version for any sort of odd behavior. When you feel confident there are no bugs, go ahead and migrate everyone. If you see unexpected errors, you can revert.
-
-> Tip 2! You can migrate a single user by using `--user` (IE: `zapier migrate 1.0.0 1.0.1 --user=user@example.com`).
-
-**Arguments**
-
-* `fromVersion [1.0.0]` -- **required**, the version **from** which to migrate users
-* `toVersion [1.0.1]` -- **required**, the version **to** which to migrate users
-* `percent [100%]` -- _optional_, percent of users to migrate. Default is `100%`
-* `--user=user@example.com` -- _optional_, migrate only this user
-
-```bash
-$ zapier migrate 1.0.0 1.0.1 15%
-# Getting ready to migrate your app "Example" from 1.0.0 to 1.0.1.
-#
-#   Starting migration from 1.0.0 to 1.0.1 for 15% - done!
-#
-# Migration successfully queued, please check `zapier history` to track the status. Normal migrations take between 5-10 minutes.
-```
-
-
-## promote
-
-  > Promotes a specific version to public access.
-
-  **Usage:** `zapier promote 1.0.0`
-
-
-Promotes an app version into production (non-private) rotation, which means new users can use this app version.
-
-* This **does** mark the version as the official public version - all other versions & users are grandfathered.
-* This **does not** build/upload or deploy a version to Zapier - you should `zapier push` first.
-* This **does not** move old users over to this version - `zapier migrate 1.0.0 1.0.1` does that.
-* This **does not** recommend old users stop using this version - `zapier deprecate 1.0.0 2017-01-01` does that.
-
-Promotes are an inherently safe operation for all existing users of your app.
-
-> If this is your first time promoting - this will start the platform quality assurance process by alerting the Zapier platform team of your intent to make your app public. We'll respond within a few business days.
-
-**Arguments**
-
-* `version [1.0.0]` -- **required**,
-
-
-```bash
-$ zapier promote 1.0.0
-# Preparing to promote version 1.0.0 of your app "Example".
-* Changelog found for 1.0.0!
-* ---
-* Initial release!
-* ---
-#
-#   Promoting 1.0.0 - done!
-#   Promotion successful!
-#
-# Optionally try the `zapier migrate 1.0.0 1.0.1 [10%]` command to move users to this version.
-```
-
-
-=======
->>>>>>> 8e183d9a
 ## push
 
   > Build and upload the current app - does not promote.
 
   **Usage:** `zapier push`
 
-
+  
 A shortcut for `zapier build && zapier upload` - this is our recommended way to push an app. This is a common workflow:
 
 1. Make changes in `index.js` or other files.
@@ -769,7 +509,7 @@
 
   **Usage:** `zapier register "Example"`
 
-
+  
 This command registers your app with Zapier. After running this, you can run `zapier push` to push a version of your app that you can use in the Zapier editor.
 
 > This will change the  `./.zapierapprc` (which identifies the app associated with the current directory).
@@ -797,7 +537,7 @@
 
   **Usage:** `zapier scaffold {resource|trigger|search|create} "Name"`
 
-
+  
 The scaffold command does two general things:
 
 * Creates a new destination file like `resources/contact.js`
@@ -828,46 +568,13 @@
 ```
 
 
-<<<<<<< HEAD
-## test
-
-  > Tests your app via `npm test`.
-
-  **Usage:** `zapier test`
-
-
-This command is effectively the same as `npm test`, except we also validate your app and set up the environment. We recommend using mocha as your testing framework.
-
-**Arguments**
-
-
-* `--debug` -- _optional_, print zapier detailed logs to standard out
-* `--timeout=value` -- _optional_, set test-case timeout in milliseconds [2000]
-* `--grep=value` -- _optional_, only run tests matching pattern
-* `--skip-validate` -- _optional_, forgo running `zapier validate` before `npm test`
-
-```bash
-$ zapier test
-#
-#   triggers
-#     hello world
-#       ✓ should load fine (777ms)
-#       ✓ should accept parameters (331ms)
-#
-#   2 passing (817ms)
-#
-```
-
-
-=======
->>>>>>> 8e183d9a
 ## upload
 
   > Upload the last build as a version.
 
   **Usage:** `zapier upload`
 
-
+  
 Upload the zip files already built by `zapier build` in build/build.zip and build/source.zip. The version and other app details are read by Zapier from the zip files.
 
 > Note: we generally recommend using `zapier push` which does both `zapier build && zapier upload` in one step.
@@ -879,75 +586,4 @@
 #   Uploading version 1.0.0 - done!
 #
 # Upload of build/build.zip and build/source.zip complete! Try `zapier versions` now!
-<<<<<<< HEAD
-```
-
-
-## validate
-
-  > Validates the current app.
-
-  **Usage:** `zapier validate`
-
-
-Runs the standard validation routine powered by json-schema that checks your app for any structural errors. This is the same routine that runs during `zapier build`, `zapier upload`, `zapier push` or even as a test in `zapier test`.
-
-**Arguments**
-
-
-* `--without-style` -- _optional_, forgo pinging the Zapier server to do a style check
-* `--format={plain,json,raw,row,table,small}` -- _optional_, display format. Default is `table`
-* `--help` -- _optional_, prints this help text
-* `--debug` -- _optional_, print debug API calls and tracebacks
-
-```bash
-$ zapier validate
-# Validating project locally.
-#
-# No errors found during validation routine.
-#
-# This project is structurally sound!
-
-$ zapier validate
-# Validating project locally.
-#
-# ┌────────────────────────────────────────────────────────────────────────────────────────────────────────────┐
-# │ = 1 =                                                                                                      │
-# │     Property │ instance                                                                                    │
-# │     Message  │ requires property "platformVersion"                                                         │
-# │     Links    │ https://github.com/zapier/zapier-platform-schema/blob/v1.0.0/docs/build/schema.md#appschema │
-# └──────────────┴─────────────────────────────────────────────────────────────────────────────────────────────┘
-#
-# Make any changes to your project and rerun this command.
-```
-
-
-## versions
-
-  > Lists all the versions of the current app.
-
-  **Usage:** `zapier versions`
-
-
-Lists the versions of your app available for use in the Zapier editor.
-
-**Arguments**
-
-
-
-* `--format={plain,json,raw,row,table,small}` -- _optional_, display format. Default is `table`
-* `--help` -- _optional_, prints this help text
-* `--debug` -- _optional_, print debug API calls and tracebacks
-
-```bash
-$ zapier versions
-# All versions of your app "Example" listed below.
-#
-# ┌─────────┬──────────┬───────┬────────────────┬──────────────────┬─────────────────────┐
-# │ Version │ Platform │ Users │ Deployment     │ Deprecation Date │ Timestamp           │
-# ├─────────┼──────────┼───────┼────────────────┼──────────────────┼─────────────────────┤
-# │ 1.0.0   │ 3.0.0    │ 0     │ non-production │ null             │ 2016-01-01T22:19:36 │
-# └─────────┴──────────┴───────┴────────────────┴──────────────────┴─────────────────────┘
-=======
->>>>>>> 8e183d9a
 ```