<!DOCTYPE html>
<html lang="en">
  <head>
    <!-- Google Tag Manager -->
    <script>(function(w,d,s,l,i){w[l]=w[l]||[];w[l].push({'gtm.start':
    new Date().getTime(),event:'gtm.js'});var f=d.getElementsByTagName(s)[0],
    j=d.createElement(s),dl=l!='dataLayer'?'&l='+l:'';j.async=true;j.src=
    'https://www.googletagmanager.com/gtm.js?id='+i+dl;f.parentNode.insertBefore(j,f);
    })(window,document,'script','dataLayer','GTM-K7GFJTV');</script>
    <!-- End Google Tag Manager -->
    <meta charset="utf-8">
    <meta http-equiv="X-UA-Compatible" content="IE=edge">
    <meta name="viewport" content="width=device-width, initial-scale=1">
    <title>Zapier Platform CLI Documentation</title>

    <link rel="stylesheet" href="//maxcdn.bootstrapcdn.com/bootstrap/3.3.7/css/bootstrap.min.css">
    <link rel="stylesheet" href="//cdnjs.cloudflare.com/ajax/libs/highlight.js/9.5.0/styles/agate.min.css">
    <link href="//fonts.googleapis.com/css?family=Open+Sans" rel="stylesheet">
    <link rel="stylesheet" href="./docs.css">
    <style>body {
  font-family: 'Open Sans', Helvetica, arial, sans-serif;
  background-color: #fff;
  color: #5F6C72;
  font-size: 14px;
  font-weight: 400;
  width: 100%;
  height: 100%;
  margin: 0;
  padding: 0;
  position: relative; }

img {
  max-width: 100%; }

h1 {
  color: #354147;
  font-size: 28px;
  font-weight: 400;
  line-height: 1.3em;
  padding: 20px 0; }

h2 {
  color: #354147;
  font-size: 20px;
  line-height: 1.4em;
  font-weight: 600;
  padding: 1em 0; }

h3 {
  color: #354147;
  font-size: 15px;
  line-height: 1.5em;
  font-weight: 600;
  padding: 0 0 0.5em 0; }

h4 {
  color: #354147;
  font-size: 0.9em;
  letter-spacing: 1px;
  line-height: 1.2em;
  font-weight: 600;
  padding: 0 0 10px;
  text-transform: uppercase; }

a {
  color: #499DF3;
  text-decoration: none; }
  a:hover {
    text-decoration: underline; }

::-webkit-input-placeholder {
  color: #969EA2; }

:-moz-placeholder {
  color: #969EA2; }

::-moz-placeholder {
  color: #969EA2; }

:-ms-input-placeholder {
  color: #969EA2; }

p {
  line-height: 1.6em;
  margin: 0 0 15px; }

small {
  font-size: 13px; }

i, em {
  font-style: italic; }

strong {
  font-weight: 600; }

sup, sub, .sup {
  font-size: 13px;
  vertical-align: baseline;
  position: relative;
  top: -0.4em; }
  sup.small, sub.small, .sup.small {
    font-size: 10px; }

sub {
  top: 0.4em; }

pre {
  border: none;
  line-height: 20px;
  font-family: 'Consolas','Liberation Mono',Courier,monospace; }
  pre code {
    display: block;
    white-space: pre; /* no word wrap */
    padding: 10px;
    line-height: 1.7em; }

p code {
  word-break: break-all;
  display: inline; }

hr {
  color: #DADFE2;
  background: #DADFE2;
  border: 0;
  height: 1px; }

ul {
  line-height: 1.75em;
  margin: 0 0 20px; }

ol {
  line-height: 1.75em;
  list-style-type: decimal;
  list-style-position: inside;
  margin: 0 0 20px; }

blockquote {
  border-left: 3px solid #ff4a00;
  font-size: 14px;
  font-style: italic;
  line-height: 2em;
  margin: 30px 0;
  padding-left: 20px; }
  blockquote p {
    font-size: inherit;
    font-style: inherit;
    line-height: inherit; }

.docs-toc {
  height: 100%;
  width: 230px;
  position: fixed;
  padding: 40px 20px;
  overflow-y: scroll;
  overflow-x: hidden; }
  .docs-toc ul {
    margin: 0; 
    padding: 0 0 0 10px; }

.generated-by {
  font-size: 12px;
  color: #969EA2; }

.docs-main {}

.docs-code {
  /* see media queries */ }
  .docs-code pre {
    background: #354147;
    color: #ffffff;
    line-height: 20px;
    font-family: 'Consolas','Liberation Mono',Courier,monospace; }
    .docs-code pre code {
      display: block;
      padding: 10px;
      line-height: 1.7em; }

a code {
  color: #499DF3;
  background-color: #f2f4f9; }

/* targets bootstraps md width */

@media (min-width: 992px) {
  .row-height {
    display: table;
    table-layout: fixed;
    height: 100%;
    width: 100%; }
  .col-height {
    display: table-cell;
    float: none;
    height: 100%; }

  .docs-main {
    margin-left: 230px; }

  .docs-code {
    background: #5F6C72;
    color: #ffffff; }
}

@media (max-width: 992px) {
  .docs-toc {
    display: none; }
  .is-empty {
    display: none; }
}
</style>
  </head>
  <body>
    <!-- Header -->
    <div class="docs-header__platform">
      <div class="docs-header__container">
        <div class="docs-header__logo">
          <svg fill="none" height="32" viewBox="0 0 177 32" width="177" xmlns="http://www.w3.org/2000/svg"><path d="M82.8896 25.23C82.0692 25.23 81.3178 25.0805 80.6354 24.7815C79.9607 24.4748 79.3933 24.0071 78.9333 23.3784H78.7953C78.8873 24.1144 78.9333 24.8122 78.9333 25.4715V30.6584H77.0242V12.395H78.5768L78.8413 14.1202H78.9333C79.424 13.4301 79.9952 12.9317 80.6469 12.6251C81.2986 12.3184 82.0462 12.165 82.8896 12.165C84.5611 12.165 85.8492 12.7362 86.7539 13.8787C87.6663 15.0211 88.1225 16.6235 88.1225 18.686C88.1225 20.7562 87.6586 22.3663 86.7309 23.5164C85.8108 24.6588 84.5304 25.23 82.8896 25.23ZM82.6136 13.7866C81.3255 13.7866 80.3939 14.1432 79.8189 14.8562C79.2438 15.5693 78.9486 16.704 78.9333 18.2605V18.686C78.9333 20.4572 79.2285 21.7261 79.8189 22.4928C80.4092 23.2519 81.3562 23.6314 82.6596 23.6314C83.7483 23.6314 84.5994 23.1905 85.2128 22.3088C85.8338 21.4271 86.1444 20.2118 86.1444 18.663C86.1444 17.0912 85.8338 15.8875 85.2128 15.0517C84.5994 14.2083 83.733 13.7866 82.6136 13.7866ZM93.3784 25H91.4693V7.10463H93.3784V25ZM105.178 25L104.799 23.2059H104.707C104.078 23.9956 103.449 24.5323 102.821 24.816C102.2 25.092 101.421 25.23 100.486 25.23C99.2362 25.23 98.2548 24.908 97.5417 24.2639C96.8363 23.6199 96.4836 22.7037 96.4836 21.5152C96.4836 18.9697 98.5193 17.6356 102.591 17.5129L104.73 17.4439V16.6619C104.73 15.6728 104.515 14.9444 104.086 14.4767C103.664 14.0013 102.985 13.7636 102.05 13.7636C101 13.7636 99.8112 14.0857 98.4848 14.7297L97.8982 13.2691C98.5193 12.9317 99.1978 12.6672 99.9339 12.4755C100.678 12.2839 101.421 12.188 102.165 12.188C103.668 12.188 104.78 12.5215 105.5 13.1886C106.229 13.8556 106.593 14.9252 106.593 16.3973V25H105.178ZM100.865 23.6544C102.054 23.6544 102.985 23.3285 103.66 22.6768C104.343 22.0251 104.684 21.1127 104.684 19.9396V18.801L102.775 18.8815C101.257 18.9352 100.16 19.1729 99.4854 19.5946C98.8183 20.0086 98.4848 20.6565 98.4848 21.5382C98.4848 22.2283 98.6918 22.7535 99.1058 23.1139C99.5275 23.4742 100.114 23.6544 100.865 23.6544ZM114.609 23.6544C114.946 23.6544 115.272 23.6314 115.587 23.5854C115.901 23.5317 116.15 23.4781 116.334 23.4244V24.885C116.127 24.9847 115.82 25.0652 115.414 25.1265C115.015 25.1955 114.655 25.23 114.333 25.23C111.895 25.23 110.676 23.9458 110.676 21.3772V13.8787H108.87V12.9586L110.676 12.165L111.481 9.47382H112.585V12.395H116.242V13.8787H112.585V21.2967C112.585 22.0558 112.765 22.6385 113.125 23.0449C113.486 23.4512 113.98 23.6544 114.609 23.6544ZM124.546 13.8787H121.337V25H119.428V13.8787H117.174V13.0161L119.428 12.326V11.6245C119.428 8.52691 120.781 6.97813 123.488 6.97813C124.155 6.97813 124.937 7.1123 125.834 7.38066L125.339 8.91027C124.603 8.67259 123.975 8.55375 123.453 8.55375C122.732 8.55375 122.2 8.79526 121.855 9.2783C121.51 9.75367 121.337 10.5204 121.337 11.5785V12.395H124.546V13.8787ZM137.726 18.686C137.726 20.7408 137.208 22.3471 136.173 23.5049C135.138 24.655 133.708 25.23 131.883 25.23C130.756 25.23 129.756 24.9655 128.882 24.4365C128.008 23.9074 127.333 23.1484 126.857 22.1593C126.382 21.1702 126.144 20.0125 126.144 18.686C126.144 16.6312 126.658 15.0326 127.686 13.8902C128.713 12.7401 130.139 12.165 131.964 12.165C133.727 12.165 135.127 12.7516 136.162 13.9247C137.204 15.0977 137.726 16.6849 137.726 18.686ZM128.123 18.686C128.123 20.2961 128.445 21.5229 129.089 22.3663C129.733 23.2097 130.68 23.6314 131.929 23.6314C133.179 23.6314 134.126 23.2135 134.77 22.3778C135.422 21.5344 135.748 20.3038 135.748 18.686C135.748 17.0836 135.422 15.8683 134.77 15.0402C134.126 14.2045 133.171 13.7866 131.906 13.7866C130.657 13.7866 129.714 14.1968 129.077 15.0172C128.441 15.8376 128.123 17.0606 128.123 18.686ZM146.834 12.165C147.394 12.165 147.896 12.211 148.341 12.303L148.077 14.0742C147.555 13.9592 147.095 13.9017 146.696 13.9017C145.677 13.9017 144.803 14.3157 144.074 15.1437C143.354 15.9718 142.993 17.0031 142.993 18.2375V25H141.084V12.395H142.66L142.878 14.7297H142.97C143.438 13.9093 144.001 13.2768 144.661 12.8321C145.32 12.3874 146.045 12.165 146.834 12.165ZM166.766 25V16.7999C166.766 15.7955 166.551 15.0441 166.121 14.5457C165.692 14.0397 165.025 13.7866 164.12 13.7866C162.932 13.7866 162.054 14.1278 161.487 14.8102C160.919 15.4926 160.636 16.543 160.636 17.9615V25H158.726V16.7999C158.726 15.7955 158.512 15.0441 158.082 14.5457C157.653 14.0397 156.982 13.7866 156.07 13.7866C154.874 13.7866 153.996 14.147 153.436 14.8677C152.884 15.5808 152.608 16.7539 152.608 18.387V25H150.699V12.395H152.251L152.562 14.1202H152.654C153.014 13.5068 153.52 13.0276 154.172 12.6826C154.831 12.3375 155.567 12.165 156.38 12.165C158.351 12.165 159.639 12.8781 160.245 14.3042H160.337C160.712 13.6448 161.257 13.1234 161.97 12.7401C162.683 12.3567 163.495 12.165 164.408 12.165C165.834 12.165 166.9 12.533 167.605 13.2691C168.318 13.9975 168.675 15.1667 168.675 16.7769V25H166.766Z" fill="#dadfe2"></path><path d="M41.4582 13.8944H39.7361C39.7007 13.7517 39.6743 13.5861 39.6568 13.3983C39.6217 13.0325 39.6217 12.6643 39.6568 12.2986C39.6743 12.1111 39.7007 11.9457 39.7361 11.8022H44.0279V25.5626C43.8131 25.6005 43.5965 25.6272 43.3789 25.6427C43.1628 25.6595 42.9462 25.6683 42.7295 25.6693C42.5219 25.6679 42.3144 25.659 42.1074 25.6427C41.8899 25.6271 41.6734 25.6002 41.4586 25.5622V13.8938V13.8941L41.4582 13.8944ZM56.3991 17.3549C56.3991 16.854 56.3328 16.3758 56.2007 15.9194C56.068 15.4637 55.8732 15.066 55.6178 14.726C55.3612 14.3866 55.0347 14.1136 54.6373 13.9081C54.24 13.7024 53.7675 13.5994 53.22 13.5994C52.1428 13.5994 51.317 13.9307 50.7431 14.5921C50.1692 15.2536 49.8205 16.1745 49.6967 17.3549H56.3992H56.3991ZM49.6703 19.3396C49.7057 20.8417 50.0898 21.9417 50.8227 22.6387C51.5554 23.336 52.6373 23.6852 54.0679 23.6852C55.3214 23.6852 56.5136 23.4613 57.6439 23.0143C57.7849 23.2825 57.8996 23.609 57.988 23.9934C58.0748 24.3678 58.128 24.7492 58.1469 25.1333C57.5645 25.3843 56.9238 25.5712 56.2266 25.6967C55.5286 25.8215 54.756 25.8844 53.9088 25.8844C52.6721 25.8844 51.6123 25.7095 50.7297 25.3612C49.8465 25.0121 49.118 24.5203 48.544 23.8858C47.9702 23.2512 47.5505 22.5 47.2856 21.6326C47.0209 20.7656 46.8881 19.8132 46.8881 18.7761C46.8881 17.7568 47.0161 16.8045 47.2722 15.9191C47.5279 15.0345 47.9217 14.2654 48.4509 13.6127C48.981 12.9598 49.6475 12.4414 50.4512 12.0569C51.2544 11.6725 52.2036 11.48 53.299 11.48C54.2349 11.48 55.0561 11.6411 55.7628 11.9629C56.4689 12.2847 57.0607 12.7274 57.5377 13.2907C58.0144 13.8541 58.3764 14.5247 58.6238 15.3021C58.8708 16.0803 58.9949 16.9251 58.9949 17.8373C58.9949 18.0877 58.9855 18.3513 58.968 18.6283C58.9535 18.8655 58.9359 19.1024 58.9152 19.3391H49.6698L49.6701 19.3395L49.6703 19.3396ZM61.884 11.8022C62.0683 11.7683 62.2539 11.7415 62.4403 11.7219C62.6164 11.7044 62.8023 11.6953 62.9966 11.6953C63.1909 11.6953 63.3849 11.7044 63.5794 11.7219C63.7736 11.74 63.9503 11.7669 64.1093 11.8022C64.1618 12.0705 64.2149 12.4241 64.2677 12.8617C64.3206 13.2999 64.3475 13.6707 64.3475 13.9748C64.7183 13.3671 65.2084 12.8392 65.8175 12.392C66.4269 11.9453 67.2083 11.7214 68.1618 11.7214C68.3031 11.7214 68.4487 11.7262 68.5989 11.7352C68.7274 11.7421 68.8559 11.7553 68.983 11.775C69.0181 11.9362 69.0452 12.1063 69.0626 12.2849C69.08 12.4635 69.0889 12.6514 69.0889 12.848C69.0889 13.0627 69.0758 13.2865 69.0494 13.5184C69.0239 13.7426 68.993 13.9662 68.9568 14.1889C68.8137 14.1532 68.6668 14.1352 68.5194 14.1353H68.1616C67.6848 14.1353 67.23 14.2024 66.7973 14.3363C66.3643 14.4707 65.976 14.7077 65.6316 15.0471C65.2876 15.3871 65.0136 15.8521 64.8109 16.4423C64.6073 17.0324 64.506 17.7924 64.506 18.7221V25.5622C64.2912 25.6 64.0745 25.627 63.8569 25.6425C63.6188 25.6604 63.4023 25.6691 63.2081 25.6691C62.9915 25.6682 62.775 25.6594 62.559 25.6425C62.3327 25.6259 62.1072 25.5991 61.8833 25.5624V11.8023L61.884 11.8022ZM43.2914 4.4547C43.2915 4.77575 43.2342 5.09417 43.1224 5.39461C42.8256 5.50779 42.5111 5.5658 42.1939 5.56586H42.19C41.8728 5.5659 41.5583 5.50794 41.2615 5.39475C41.1495 5.09426 41.0922 4.77573 41.0922 4.45456V4.45037C41.0922 4.11948 41.1522 3.80259 41.2608 3.51018C41.5576 3.39684 41.8723 3.33886 42.1896 3.33907H42.1932C42.5201 3.33907 42.833 3.39979 43.1218 3.51018C43.2336 3.81068 43.2909 4.12921 43.2908 4.45037V4.45456H43.2912L43.2914 4.4547ZM46.5284 3.71039H43.9616L45.7764 1.87268C45.4911 1.46687 45.1407 1.11221 44.7398 0.823365L42.9247 2.66107V0.0619797C42.6834 0.0208725 42.439 0.000141251 42.1943 0H42.1896C41.9406 0 41.6967 0.021546 41.459 0.0619797V2.66107L39.6435 0.823225C39.4436 0.967313 39.2559 1.12812 39.0825 1.30395L39.0817 1.30479C38.9083 1.48049 38.7496 1.67049 38.6073 1.87282L40.4228 3.71039H37.8555C37.8555 3.71039 37.7944 4.19867 37.7944 4.45107V4.45414C37.7944 4.70654 37.8155 4.9539 37.8556 5.19468H40.423L38.6072 7.03211C38.8928 7.43787 39.2432 7.79259 39.6439 8.08171L41.4592 6.24414V8.84337C41.6966 8.88367 41.9401 8.90493 42.1888 8.90521H42.195C42.4395 8.90498 42.6835 8.8843 42.9246 8.84337V6.24414L44.74 8.08213C44.9399 7.93791 45.1277 7.77711 45.3014 7.6014H45.3018C45.4751 7.42551 45.6337 7.23537 45.776 7.03295L43.9612 5.19482H46.5286C46.5684 4.95418 46.5894 4.70766 46.5894 4.45582V4.44939C46.5894 4.20175 46.5689 3.95481 46.5286 3.71067V3.71039H46.5284ZM0 25.1873L7.15269 13.9212H0.847589C0.794805 13.5994 0.768413 13.2421 0.768413 12.8485C0.768413 12.4732 0.795219 12.1241 0.848142 11.802H11.0471L11.1798 12.1514L3.97416 23.4437H10.7292C10.7821 23.8015 10.8088 24.1678 10.8088 24.5431C10.8088 24.9013 10.7822 25.2409 10.7293 25.5626H0.132652L0 25.1868V25.1873ZM20.6365 19.098C20.3716 19.0626 20.0359 19.0272 19.6298 18.991C19.2236 18.9556 18.8792 18.9374 18.5971 18.9374C17.5019 18.9374 16.6674 19.1431 16.0938 19.5544C15.5194 19.966 15.233 20.5915 15.233 21.432C15.233 21.9684 15.3297 22.3887 15.5241 22.6926C15.7181 22.997 15.9612 23.229 16.2526 23.39C16.5442 23.5509 16.8661 23.6494 17.2192 23.6852C17.5722 23.7209 17.908 23.7386 18.2258 23.7386C18.632 23.7386 19.0514 23.7163 19.4842 23.6715C19.9167 23.6271 20.3008 23.5598 20.6366 23.4704V19.098H20.6365ZM20.6365 16.4965C20.6365 15.4411 20.3716 14.7079 19.8419 14.2966C19.3119 13.8853 18.5437 13.6796 17.5371 13.6796C16.9185 13.6796 16.3405 13.7291 15.802 13.8274C15.2691 13.9242 14.7426 14.0539 14.2254 14.2159C13.8896 13.6257 13.7224 12.9199 13.7224 12.0968C14.3221 11.9004 14.9843 11.7484 15.7087 11.6411C16.4328 11.5337 17.1303 11.48 17.8017 11.48C19.5676 11.48 20.9098 11.8871 21.8283 12.7007C22.7463 13.5149 23.2059 14.8157 23.2059 16.6036V25.2139C22.5874 25.3568 21.8371 25.5043 20.9541 25.6564C20.0614 25.809 19.1575 25.8853 18.252 25.8844C17.3868 25.8844 16.605 25.8043 15.9077 25.6432C15.2099 25.4819 14.6182 25.2232 14.1327 24.8651C13.6465 24.5077 13.2718 24.0516 13.0065 23.4974C12.7417 22.943 12.6092 22.2725 12.6092 21.4856C12.6092 20.7169 12.7637 20.0417 13.0728 19.4602C13.3766 18.8857 13.8073 18.3901 14.3314 18.0119C14.8611 17.628 15.4704 17.3414 16.1592 17.154C16.8482 16.9661 17.5719 16.8721 18.3314 16.8721C18.8965 16.8721 19.3601 16.8858 19.7223 16.9126C20.084 16.9392 20.3888 16.9705 20.6362 17.0064V16.4967L20.6365 16.4965ZM28.6895 23.309C29.024 23.4341 29.3702 23.524 29.7228 23.5773C30.076 23.6312 30.5348 23.6579 31.1005 23.6579C31.7361 23.6579 32.3187 23.5554 32.8484 23.3497C33.3785 23.1445 33.8331 22.8267 34.2128 22.3973C34.5925 21.9684 34.8927 21.4278 35.1135 20.7744C35.3341 20.1221 35.4448 19.349 35.4448 18.4544C35.4448 17.024 35.1839 15.8885 34.6633 15.0479C34.1419 14.2076 33.2898 13.7873 32.107 13.7873C31.6655 13.7873 31.2413 13.8676 30.8357 14.0288C30.4289 14.1897 30.0672 14.4312 29.7492 14.753C29.4314 15.0748 29.1754 15.4819 28.9812 15.9736C28.7864 16.4658 28.6897 17.0509 28.6897 17.7305V23.3094V23.3091L28.6895 23.309ZM26.0669 11.8019C26.2465 11.7661 26.4275 11.7393 26.6099 11.7216C26.7993 11.7038 26.9894 11.695 27.1796 11.695C27.3557 11.695 27.541 11.7042 27.7357 11.7216C27.9297 11.7398 28.1151 11.7668 28.292 11.802C28.3094 11.8384 28.3318 11.9496 28.3583 12.1375C28.3846 12.3254 28.4111 12.5265 28.4378 12.7408C28.4643 12.9556 28.4907 13.1617 28.5172 13.3578C28.5437 13.5548 28.557 13.68 28.557 13.7336C28.7332 13.4478 28.9453 13.1703 29.1926 12.9021C29.44 12.6338 29.7361 12.3924 30.0804 12.1781C30.4248 11.9633 30.8131 11.7936 31.246 11.6683C31.6785 11.5432 32.1597 11.4801 32.6897 11.4801C33.4842 11.4801 34.2217 11.6144 34.9019 11.8828C35.5815 12.1514 36.1639 12.5665 36.6499 13.1299C37.1353 13.6933 37.5149 14.4087 37.7889 15.2757C38.0625 16.1437 38.1993 17.1673 38.1993 18.3473C38.1993 20.7075 37.5678 22.5543 36.3048 23.8863C35.0419 25.2186 33.2543 25.8844 30.9407 25.8844C30.552 25.8844 30.1549 25.8576 29.7487 25.804C29.3421 25.7501 28.9892 25.6785 28.6888 25.5895V31.893C28.4651 31.9298 28.2398 31.9567 28.0137 31.9734C27.7751 31.9909 27.5585 32 27.3643 32C27.1477 31.9991 26.9313 31.9902 26.7154 31.9734C26.4979 31.9578 26.2813 31.931 26.0665 31.893V11.802L26.0669 11.8019Z" fill="#ffffff"></path></svg>
        </div>
        <div class="docs-header__links">
          <a href="https://zapier.com/app/developer">My Integrations</a>
          <a href="https://zapier.com/developer/zap-templates">Zap Templates</a>
        </div>
      </div>
    </div>
    <!-- End Header -->

    <!-- Google Tag Manager (noscript) -->
    <noscript><iframe src="https://www.googletagmanager.com/ns.html?id=GTM-K7GFJTV"
    height="0" width="0" style="display:none;visibility:hidden"></iframe></noscript>
    <!-- End Google Tag Manager (noscript) -->

    <div class="docs-toc">
      <ul>
<li><a href="#getting-started">Getting Started</a><ul>
<li><a href="#what-is-an-app">What is an App?</a></li>
<li><a href="#how-does-zapier-platform-cli-work">How does Zapier Platform CLI Work?</a></li>
<li><a href="#zapier-platform-cli-vs-ui">Zapier Platform CLI vs UI</a></li>
<li><a href="#requirements">Requirements</a></li>
<li><a href="#quick-setup-guide">Quick Setup Guide</a></li>
<li><a href="#tutorial">Tutorial</a></li>
</ul>
</li>
<li><a href="#creating-a-local-app">Creating a Local App</a><ul>
<li><a href="#local-project-structure">Local Project Structure</a></li>
<li><a href="#local-app-definition">Local App Definition</a></li>
</ul>
</li>
<li><a href="#registering-an-app">Registering an App</a></li>
<li><a href="#deploying-an-app-version">Deploying an App Version</a><ul>
<li><a href="#private-app-version-default">Private App Version (default)</a></li>
<li><a href="#sharing-an-app-version">Sharing an App Version</a></li>
<li><a href="#promoting-an-app-version">Promoting an App Version</a></li>
</ul>
</li>
<li><a href="#converting-an-existing-app">Converting an Existing App</a></li>
<li><a href="#authentication">Authentication</a><ul>
<li><a href="#basic">Basic</a></li>
<li><a href="#digest">Digest</a></li>
<li><a href="#custom">Custom</a></li>
<li><a href="#session">Session</a></li>
<li><a href="#oauth1">OAuth1</a></li>
<li><a href="#oauth2">OAuth2</a></li>
</ul>
</li>
<li><a href="#resources">Resources</a><ul>
<li><a href="#resource-definition">Resource Definition</a></li>
</ul>
</li>
<li><a href="#triggerssearchescreates">Triggers/Searches/Creates</a><ul>
<li><a href="#return-types">Return Types</a></li>
<li><a href="#fallback-sample">Fallback Sample</a></li>
</ul>
</li>
<li><a href="#input-fields">Input Fields</a><ul>
<li><a href="#customdynamic-fields">Custom/Dynamic Fields</a></li>
<li><a href="#dynamic-dropdowns">Dynamic Dropdowns</a></li>
<li><a href="#search-powered-fields">Search-Powered Fields</a></li>
<li><a href="#computed-fields">Computed Fields</a></li>
<li><a href="#nested--children-line-item-fields">Nested &amp; Children (Line Item) Fields</a></li>
</ul>
</li>
<li><a href="#output-fields">Output Fields</a><ul>
<li><a href="#nested--children-line-item-fields-1">Nested &amp; Children (Line Item) Fields</a></li>
</ul>
</li>
<li><a href="#z-object">Z Object</a><ul>
<li><a href="#zrequesturl-options"><code>z.request([url], options)</code></a></li>
<li><a href="#zconsole"><code>z.console</code></a></li>
<li><a href="#zdehydratefunc-inputdata"><code>z.dehydrate(func, inputData)</code></a></li>
<li><a href="#zdehydratefilefunc-inputdata"><code>z.dehydrateFile(func, inputData)</code></a></li>
<li><a href="#zstashfilebufferstringstream-knownlength-filename-contenttype"><code>z.stashFile(bufferStringStream, [knownLength], [filename], [contentType])</code></a></li>
<li><a href="#zjson"><code>z.JSON</code></a></li>
<li><a href="#zhash"><code>z.hash()</code></a></li>
<li><a href="#zerrors"><code>z.errors</code></a></li>
<li><a href="#zcursor"><code>z.cursor</code></a></li>
<li><a href="#zgeneratecallbackurl"><code>z.generateCallbackUrl()</code></a></li>
</ul>
</li>
<li><a href="#bundle-object">Bundle Object</a><ul>
<li><a href="#bundleauthdata"><code>bundle.authData</code></a></li>
<li><a href="#bundleinputdata"><code>bundle.inputData</code></a></li>
<li><a href="#bundleinputdataraw"><code>bundle.inputDataRaw</code></a></li>
<li><a href="#bundlemeta"><code>bundle.meta</code></a></li>
<li><a href="#bundlerawrequest"><code>bundle.rawRequest</code></a></li>
<li><a href="#bundlecleanedrequest"><code>bundle.cleanedRequest</code></a></li>
<li><a href="#bundleoutputdata"><code>bundle.outputData</code></a></li>
<li><a href="#bundletargeturl"><code>bundle.targetUrl</code></a></li>
<li><a href="#bundlesubscribedata"><code>bundle.subscribeData</code></a></li>
</ul>
</li>
<li><a href="#environment">Environment</a><ul>
<li><a href="#defining-environment-variables">Defining Environment Variables</a></li>
<li><a href="#accessing-environment-variables">Accessing Environment Variables</a></li>
</ul>
</li>
<li><a href="#making-http-requests">Making HTTP Requests</a><ul>
<li><a href="#shorthand-http-requests">Shorthand HTTP Requests</a></li>
<li><a href="#manual-http-requests">Manual HTTP Requests</a><ul>
<li><a href="#post-and-put-requests">POST and PUT Requests</a></li>
</ul>
</li>
<li><a href="#using-http-middleware">Using HTTP middleware</a><ul>
<li><a href="#error-response-handling">Error Response Handling</a></li>
</ul>
</li>
<li><a href="#http-request-options">HTTP Request Options</a></li>
<li><a href="#http-response-object">HTTP Response Object</a></li>
</ul>
</li>
<li><a href="#dehydration">Dehydration</a><ul>
<li><a href="#merging-hydrated-data">Merging Hydrated Data</a></li>
<li><a href="#file-dehydration">File Dehydration</a></li>
</ul>
</li>
<li><a href="#stashing-files">Stashing Files</a></li>
<li><a href="#logging">Logging</a><ul>
<li><a href="#console-logging">Console Logging</a></li>
<li><a href="#viewing-console-logs">Viewing Console Logs</a></li>
<li><a href="#viewing-bundle-logs">Viewing Bundle Logs</a></li>
<li><a href="#http-logging">HTTP Logging</a></li>
<li><a href="#viewing-http-logs">Viewing HTTP Logs</a></li>
</ul>
</li>
<li><a href="#error-handling">Error Handling</a><ul>
<li><a href="#general-errors">General Errors</a></li>
<li><a href="#halting-execution">Halting Execution</a></li>
<li><a href="#stale-authentication-credentials">Stale Authentication Credentials</a></li>
<li><a href="#handling-throttled-requests">Handling Throttled Requests</a></li>
</ul>
</li>
<li><a href="#testing">Testing</a><ul>
<li><a href="#writing-unit-tests">Writing Unit Tests</a></li>
<li><a href="#using-the-z-object-in-tests">Using the <code>z</code> Object in Tests</a></li>
<li><a href="#mocking-requests">Mocking Requests</a></li>
<li><a href="#running-unit-tests">Running Unit Tests</a></li>
<li><a href="#testing--environment-variables">Testing &amp; Environment Variables</a></li>
<li><a href="#testing-in-your-ci">Testing in Your CI</a></li>
<li><a href="#debugging-tests">Debugging Tests</a></li>
</ul>
</li>
<li><a href="#using-npm-modules">Using <code>npm</code> Modules</a></li>
<li><a href="#building-native-packages-with-docker">Building Native Packages with Docker</a></li>
<li><a href="#using-transpilers">Using Transpilers</a></li>
<li><a href="#faqs">FAQs</a><ul>
<li><a href="#why-doesnt-zapier-support-newer-versions-of-nodejs">Why doesn&#39;t Zapier support newer versions of Node.js?</a></li>
<li><a href="#how-do-i-manually-set-the-nodejs-version-to-run-my-app-with">How do I manually set the Node.js version to run my app with?</a></li>
<li><a href="#when-to-use-placeholders-or-curlies">When to use placeholders or curlies?</a></li>
<li><a href="#does-zapier-support-xml-soap-apis">Does Zapier support XML (SOAP) APIs?</a></li>
<li><a href="#is-it-possible-to-iterate-over-pages-in-a-polling-trigger">Is it possible to iterate over pages in a polling trigger?</a></li>
<li><a href="#how-do-search-powered-fields-relate-to-dynamic-dropdowns-and-why-are-they-both-required-together">How do search-powered fields relate to dynamic dropdowns and why are they both required together?</a></li>
<li><a href="#whats-the-deal-with-pagination-when-is-it-used-and-how-does-it-work">What&#39;s the deal with pagination? When is it used and how does it work?</a></li>
<li><a href="#how-does-deduplication-work">How does deduplication work?</a></li>
<li><a href="#why-are-my-triggers-complaining-if-i-dont-provide-an-explicit-id-field">Why are my triggers complaining if I don&#39;t provide an explicit <code>id</code> field?</a></li>
<li><a href="#node-x-no-longer-supported">Node X No Longer Supported</a></li>
<li><a href="#what-analytics-are-collected">What Analytics are Collected?</a></li>
<li><a href="#whats-the-difference-between-an-app-and-an-integration">What&#39;s the Difference Between an &quot;App&quot; and an &quot;Integration&quot;?</a></li>
</ul>
</li>
<li><a href="#command-line-tab-completion">Command Line Tab Completion</a></li>
<li><a href="#the-zapier-platform-packages">The Zapier Platform Packages</a><ul>
<li><a href="#updating-these-packages">Updating These Packages</a></li>
</ul>
</li>
<li><a href="#get-help">Get Help!</a></li>
<li><a href="#developing-on-the-cli">Developing on the CLI</a></li>
</ul>

      <hr />
      <small><a class="generated-by" href="https://github.com/zapier/litdoc">generated by litdoc</a></small>
    </div>

    <div class="docs-main container-fluid">
      <div class="row">
  <div class="row-height">
    <div class="col-md-5 col-sm-12 col-height  docs-primary">
      <h1 align="center">
  <a href="https://zapier.com"><img src="https://raw.githubusercontent.com/zapier/zapier-platform/master/packages/cli/goodies/zapier-logomark.png" alt="Zapier" width="200"></a>
  <br>
  Zapier Platform CLI
  <br>
  <br>
</h1>
    </div>
    <div class="col-md-7 col-sm-12 col-height is-empty docs-code">
      
    </div>
  </div>
</div><div class="row">
  <div class="row-height">
    <div class="col-md-5 col-sm-12 col-height  docs-primary">
      <p align="center">
  <a href="https://www.npmjs.com/package/zapier-platform-cli"><img src="https://img.shields.io/npm/v/zapier-platform-cli.svg" alt="npm version"></a>
</p><p>Zapier is a platform for creating integrations and workflows. This CLI is your gateway to creating custom applications on the Zapier platform.</p><p>You may find docs duplicate or outdated across the Zapier site. The most up-to-date contents are always available on GitHub:</p><ul>
<li><a href="https://github.com/zapier/zapier-platform/blob/master/packages/cli/README.md">Latest CLI Docs</a></li>
<li><a href="https://github.com/zapier/zapier-platform/blob/master/packages/cli/docs/cli.md">Latest CLI Reference</a></li>
<li><a href="https://github.com/zapier/zapier-platform/blob/master/packages/schema/docs/build/schema.md">Latest Schema Docs</a></li>
</ul><p>Our code is updated frequently. To see a full list of changes, look no further than <a href="https://github.com/zapier/zapier-platform/blob/master/CHANGELOG.md">the CHANGELOG</a>.</p><p>This doc describes the latest CLI version (<strong>12.0.2</strong>), as of this writing. If you&apos;re using an older version of the CLI, you may want to check out these historical releases:</p><ul>
<li>CLI Docs: <a href="https://github.com/zapier/zapier-platform/blob/zapier-platform-cli@10.2.0/packages/cli/README.md">10.2.0</a>, <a href="https://github.com/zapier/zapier-platform/blob/zapier-platform-cli@9.6.0/packages/cli/README.md">9.6.0</a>, <a href="https://github.com/zapier/zapier-platform/blob/zapier-platform-cli@8.4.2/packages/cli/README.md">8.4.2</a></li>
<li>CLI Reference: <a href="https://github.com/zapier/zapier-platform/blob/zapier-platform-cli@10.2.0/packages/cli/docs/cli.md">10.2.0</a>, <a href="https://github.com/zapier/zapier-platform/blob/zapier-platform-cli@9.6.0/packages/cli/docs/cli.md">9.6.0</a>, <a href="https://github.com/zapier/zapier-platform/blob/zapier-platform-cli@8.4.2/packages/cli/docs/cli.md">8.4.2</a></li>
<li>Schema Docs: <a href="https://github.com/zapier/zapier-platform/blob/zapier-platform-schema@10.2.0/packages/schema/docs/build/schema.md">10.2.0</a>, <a href="https://github.com/zapier/zapier-platform/blob/zapier-platform-schema@9.6.0/packages/schema/docs/build/schema.md">9.6.0</a>, <a href="https://github.com/zapier/zapier-platform/blob/zapier-platform-schema@8.4.2/packages/schema/docs/build/schema.md">8.4.2</a></li>
</ul>
    </div>
    <div class="col-md-7 col-sm-12 col-height is-empty docs-code">
      
    </div>
  </div>
</div><div class="row">
  <div class="row-height">
    <div class="col-md-5 col-sm-12 col-height  docs-primary">
      <h2 id="table-of-contents">Table of Contents</h2>
    </div>
    <div class="col-md-7 col-sm-12 col-height is-empty docs-code">
      
    </div>
  </div>
</div><div class="row">
  <div class="row-height">
    <div class="col-md-5 col-sm-12 col-height  docs-primary">
      <ul>
<li><a href="#getting-started">Getting Started</a><ul>
<li><a href="#what-is-an-app">What is an App?</a></li>
<li><a href="#how-does-zapier-platform-cli-work">How does Zapier Platform CLI Work?</a></li>
<li><a href="#zapier-platform-cli-vs-ui">Zapier Platform CLI vs UI</a></li>
<li><a href="#requirements">Requirements</a></li>
<li><a href="#quick-setup-guide">Quick Setup Guide</a></li>
<li><a href="#tutorial">Tutorial</a></li>
</ul>
</li>
<li><a href="#creating-a-local-app">Creating a Local App</a><ul>
<li><a href="#local-project-structure">Local Project Structure</a></li>
<li><a href="#local-app-definition">Local App Definition</a></li>
</ul>
</li>
<li><a href="#registering-an-app">Registering an App</a></li>
<li><a href="#deploying-an-app-version">Deploying an App Version</a><ul>
<li><a href="#private-app-version-default">Private App Version (default)</a></li>
<li><a href="#sharing-an-app-version">Sharing an App Version</a></li>
<li><a href="#promoting-an-app-version">Promoting an App Version</a></li>
</ul>
</li>
<li><a href="#converting-an-existing-app">Converting an Existing App</a></li>
<li><a href="#authentication">Authentication</a><ul>
<li><a href="#basic">Basic</a></li>
<li><a href="#digest">Digest</a></li>
<li><a href="#custom">Custom</a></li>
<li><a href="#session">Session</a></li>
<li><a href="#oauth1">OAuth1</a></li>
<li><a href="#oauth2">OAuth2</a></li>
</ul>
</li>
<li><a href="#resources">Resources</a><ul>
<li><a href="#resource-definition">Resource Definition</a></li>
</ul>
</li>
<li><a href="#triggerssearchescreates">Triggers/Searches/Creates</a><ul>
<li><a href="#return-types">Return Types</a></li>
<li><a href="#fallback-sample">Fallback Sample</a></li>
</ul>
</li>
<li><a href="#input-fields">Input Fields</a><ul>
<li><a href="#customdynamic-fields">Custom/Dynamic Fields</a></li>
<li><a href="#dynamic-dropdowns">Dynamic Dropdowns</a></li>
<li><a href="#search-powered-fields">Search-Powered Fields</a></li>
<li><a href="#computed-fields">Computed Fields</a></li>
<li><a href="#nested--children-line-item-fields">Nested &amp; Children (Line Item) Fields</a></li>
</ul>
</li>
<li><a href="#output-fields">Output Fields</a><ul>
<li><a href="#nested--children-line-item-fields-1">Nested &amp; Children (Line Item) Fields</a></li>
</ul>
</li>
<li><a href="#z-object">Z Object</a><ul>
<li><a href="#zrequesturl-options"><code>z.request([url], options)</code></a></li>
<li><a href="#zconsole"><code>z.console</code></a></li>
<li><a href="#zdehydratefunc-inputdata"><code>z.dehydrate(func, inputData)</code></a></li>
<li><a href="#zdehydratefilefunc-inputdata"><code>z.dehydrateFile(func, inputData)</code></a></li>
<li><a href="#zstashfilebufferstringstream-knownlength-filename-contenttype"><code>z.stashFile(bufferStringStream, [knownLength], [filename], [contentType])</code></a></li>
<li><a href="#zjson"><code>z.JSON</code></a></li>
<li><a href="#zhash"><code>z.hash()</code></a></li>
<li><a href="#zerrors"><code>z.errors</code></a></li>
<li><a href="#zcursor"><code>z.cursor</code></a></li>
<li><a href="#zgeneratecallbackurl"><code>z.generateCallbackUrl()</code></a></li>
</ul>
</li>
<li><a href="#bundle-object">Bundle Object</a><ul>
<li><a href="#bundleauthdata"><code>bundle.authData</code></a></li>
<li><a href="#bundleinputdata"><code>bundle.inputData</code></a></li>
<li><a href="#bundleinputdataraw"><code>bundle.inputDataRaw</code></a></li>
<li><a href="#bundlemeta"><code>bundle.meta</code></a></li>
<li><a href="#bundlerawrequest"><code>bundle.rawRequest</code></a></li>
<li><a href="#bundlecleanedrequest"><code>bundle.cleanedRequest</code></a></li>
<li><a href="#bundleoutputdata"><code>bundle.outputData</code></a></li>
<li><a href="#bundletargeturl"><code>bundle.targetUrl</code></a></li>
<li><a href="#bundlesubscribedata"><code>bundle.subscribeData</code></a></li>
</ul>
</li>
<li><a href="#environment">Environment</a><ul>
<li><a href="#defining-environment-variables">Defining Environment Variables</a></li>
<li><a href="#accessing-environment-variables">Accessing Environment Variables</a></li>
</ul>
</li>
<li><a href="#making-http-requests">Making HTTP Requests</a><ul>
<li><a href="#shorthand-http-requests">Shorthand HTTP Requests</a></li>
<li><a href="#manual-http-requests">Manual HTTP Requests</a><ul>
<li><a href="#post-and-put-requests">POST and PUT Requests</a></li>
</ul>
</li>
<li><a href="#using-http-middleware">Using HTTP middleware</a><ul>
<li><a href="#error-response-handling">Error Response Handling</a></li>
</ul>
</li>
<li><a href="#http-request-options">HTTP Request Options</a></li>
<li><a href="#http-response-object">HTTP Response Object</a></li>
</ul>
</li>
<li><a href="#dehydration">Dehydration</a><ul>
<li><a href="#merging-hydrated-data">Merging Hydrated Data</a></li>
<li><a href="#file-dehydration">File Dehydration</a></li>
</ul>
</li>
<li><a href="#stashing-files">Stashing Files</a></li>
<li><a href="#logging">Logging</a><ul>
<li><a href="#console-logging">Console Logging</a></li>
<li><a href="#viewing-console-logs">Viewing Console Logs</a></li>
<li><a href="#viewing-bundle-logs">Viewing Bundle Logs</a></li>
<li><a href="#http-logging">HTTP Logging</a></li>
<li><a href="#viewing-http-logs">Viewing HTTP Logs</a></li>
</ul>
</li>
<li><a href="#error-handling">Error Handling</a><ul>
<li><a href="#general-errors">General Errors</a></li>
<li><a href="#halting-execution">Halting Execution</a></li>
<li><a href="#stale-authentication-credentials">Stale Authentication Credentials</a></li>
<li><a href="#handling-throttled-requests">Handling Throttled Requests</a></li>
</ul>
</li>
<li><a href="#testing">Testing</a><ul>
<li><a href="#writing-unit-tests">Writing Unit Tests</a></li>
<li><a href="#using-the-z-object-in-tests">Using the <code>z</code> Object in Tests</a></li>
<li><a href="#mocking-requests">Mocking Requests</a></li>
<li><a href="#running-unit-tests">Running Unit Tests</a></li>
<li><a href="#testing--environment-variables">Testing &amp; Environment Variables</a></li>
<li><a href="#testing-in-your-ci">Testing in Your CI</a></li>
<li><a href="#debugging-tests">Debugging Tests</a></li>
</ul>
</li>
<li><a href="#using-npm-modules">Using <code>npm</code> Modules</a></li>
<li><a href="#building-native-packages-with-docker">Building Native Packages with Docker</a></li>
<li><a href="#using-transpilers">Using Transpilers</a></li>
<li><a href="#faqs">FAQs</a><ul>
<li><a href="#why-doesnt-zapier-support-newer-versions-of-nodejs">Why doesn&apos;t Zapier support newer versions of Node.js?</a></li>
<li><a href="#how-do-i-manually-set-the-nodejs-version-to-run-my-app-with">How do I manually set the Node.js version to run my app with?</a></li>
<li><a href="#when-to-use-placeholders-or-curlies">When to use placeholders or curlies?</a></li>
<li><a href="#does-zapier-support-xml-soap-apis">Does Zapier support XML (SOAP) APIs?</a></li>
<li><a href="#is-it-possible-to-iterate-over-pages-in-a-polling-trigger">Is it possible to iterate over pages in a polling trigger?</a></li>
<li><a href="#how-do-search-powered-fields-relate-to-dynamic-dropdowns-and-why-are-they-both-required-together">How do search-powered fields relate to dynamic dropdowns and why are they both required together?</a></li>
<li><a href="#whats-the-deal-with-pagination-when-is-it-used-and-how-does-it-work">What&apos;s the deal with pagination? When is it used and how does it work?</a></li>
<li><a href="#how-does-deduplication-work">How does deduplication work?</a></li>
<li><a href="#why-are-my-triggers-complaining-if-i-dont-provide-an-explicit-id-field">Why are my triggers complaining if I don&apos;t provide an explicit <code>id</code> field?</a></li>
<li><a href="#node-x-no-longer-supported">Node X No Longer Supported</a></li>
<li><a href="#what-analytics-are-collected">What Analytics are Collected?</a></li>
<li><a href="#whats-the-difference-between-an-app-and-an-integration">What&apos;s the Difference Between an &quot;App&quot; and an &quot;Integration&quot;?</a></li>
</ul>
</li>
<li><a href="#command-line-tab-completion">Command Line Tab Completion</a></li>
<li><a href="#the-zapier-platform-packages">The Zapier Platform Packages</a><ul>
<li><a href="#updating-these-packages">Updating These Packages</a></li>
</ul>
</li>
<li><a href="#get-help">Get Help!</a></li>
<li><a href="#developing-on-the-cli">Developing on the CLI</a></li>
</ul>
    </div>
    <div class="col-md-7 col-sm-12 col-height is-empty docs-code">
      
    </div>
  </div>
</div><div class="row">
  <div class="row-height">
    <div class="col-md-5 col-sm-12 col-height  docs-primary">
      <h2 id="getting-started">Getting Started</h2>
    </div>
    <div class="col-md-7 col-sm-12 col-height is-empty docs-code">
      
    </div>
  </div>
</div><div class="row">
  <div class="row-height">
    <div class="col-md-5 col-sm-12 col-height  docs-primary">
      <blockquote>
<p>If you&apos;re new to Zapier Platform CLI, we strongly recommend you to walk through the <a href="https://zapier.com/developer/start">Tutorial</a> for a more thorough introduction.</p>
</blockquote>
    </div>
    <div class="col-md-7 col-sm-12 col-height is-empty docs-code">
      
    </div>
  </div>
</div><div class="row">
  <div class="row-height">
    <div class="col-md-5 col-sm-12 col-height  docs-primary">
      <h3 id="what-is-an-app">What is an App?</h3>
    </div>
    <div class="col-md-7 col-sm-12 col-height is-empty docs-code">
      
    </div>
  </div>
</div><div class="row">
  <div class="row-height">
    <div class="col-md-5 col-sm-12 col-height  docs-primary">
      <blockquote>
<p>Note: this document uses &quot;app&quot; while modern Zapier nomenclature refers instead to &quot;integrations&quot;. In both cases, the phrase refers to your code that connects your API with Zapier.</p>
</blockquote><p>A CLI App is an implementation of your app&apos;s API. You build a Node.js application
that exports a single object (<a href="https://github.com/zapier/zapier-platform/blob/master/packages/schema/docs/build/schema.md#appschema">JSON Schema</a>) and upload it to Zapier.
Zapier introspects that definition to find out what your app is capable of and
what options to present end users in the Zap Editor.</p><p>For those not familiar with Zapier terminology, here is how concepts in the CLI map to the end user experience:</p><ul>
<li><a href="#authentication">Authentication</a>, (usually) which lets us know what credentials to ask users
for. This is used during the &quot;Connect Accounts&quot; section of the Zap Editor.</li>
<li><a href="#triggerssearchescreates">Triggers</a>, which read data <em>from</em> your API. These have their own section in the Zap Editor.</li>
<li><a href="#triggerssearchescreates">Creates</a>, which send data <em>to</em> your API to create new records. These are listed under &quot;Actions&quot; in the Zap Editor.</li>
<li><a href="#triggerssearchescreates">Searches</a>, which find specific records <em>in</em> your system. These are also listed under &quot;Actions&quot; in the Zap Editor.</li>
<li><a href="#resources">Resources</a>, which define an object type in your API (say a contact) and the operations available to perform on it. These are automatically extracted into Triggers, Searches, and Creates.</li>
</ul>
    </div>
    <div class="col-md-7 col-sm-12 col-height is-empty docs-code">
      
    </div>
  </div>
</div><div class="row">
  <div class="row-height">
    <div class="col-md-5 col-sm-12 col-height  docs-primary">
      <h3 id="how-does-zapier-platform-cli-work">How does Zapier Platform CLI Work?</h3>
    </div>
    <div class="col-md-7 col-sm-12 col-height is-empty docs-code">
      
    </div>
  </div>
</div><div class="row">
  <div class="row-height">
    <div class="col-md-5 col-sm-12 col-height  docs-primary">
      <p>Zapier takes the App you upload and sends it over to Amazon Web Service&apos;s Lambda. We then make calls to execute the operations your App defines as we execute Zaps. Your App takes the input data we provide (if any), makes the necessary HTTP calls, and returns the relevant data, which gets fed back into Zapier.</p>
    </div>
    <div class="col-md-7 col-sm-12 col-height is-empty docs-code">
      
    </div>
  </div>
</div><div class="row">
  <div class="row-height">
    <div class="col-md-5 col-sm-12 col-height  docs-primary">
      <h3 id="zapier-platform-cli-vs-ui">Zapier Platform CLI vs UI</h3>
    </div>
    <div class="col-md-7 col-sm-12 col-height is-empty docs-code">
      
    </div>
  </div>
</div><div class="row">
  <div class="row-height">
    <div class="col-md-5 col-sm-12 col-height  docs-primary">
      <p>The Zapier Platform includes two ways to build integrations: a CLI (to build integrations in your local development environment and deploy them from the command line), and a Visual Builder (to create integrations with a visual builder from your browser). Both use the same underlying platform, so pick the one that fits your team&apos;s needs best. The main difference is how you make changes to your code.</p><p>Zapier Platform CLI is designed to be used by development teams who collaborate with version control and CI, and can be used to build more advanced integrations with custom coding for every part of your API calls and response parsing.</p><p><a href="https://zapier.com/app/developer/">Zapier Platform UI</a> is designed to quickly spin up new integrations, and collaborate on them with teams that include non-developers. It&apos;s the quickest way to start using the Zapier platform&#x2014;and you can manage your CLI apps&apos; core details from its online UI as well. You can also <a href="https://platform.zapier.com/docs/export">export</a> Zapier Platform UI integrations to CLI to start development in your browser, then finish out the core features in your local development environment.</p><blockquote>
<p>Learn more in our <a href="https://platform.zapier.com/docs/vs">Zapier Platform UI vs CLI</a> post.</p>
</blockquote>
    </div>
    <div class="col-md-7 col-sm-12 col-height is-empty docs-code">
      
    </div>
  </div>
</div><div class="row">
  <div class="row-height">
    <div class="col-md-5 col-sm-12 col-height  docs-primary">
      <h3 id="requirements">Requirements</h3>
    </div>
    <div class="col-md-7 col-sm-12 col-height is-empty docs-code">
      
    </div>
  </div>
</div><div class="row">
  <div class="row-height">
    <div class="col-md-5 col-sm-12 col-height  docs-primary">
      <p>All Zapier CLI apps are run using Node.js <code>v14</code>.</p><p>You can develop using any version of Node you&apos;d like, but your eventual code must be compatible with <code>v14</code>. If you&apos;re using features not yet available in <code>v14</code>, you can transpile your code to a compatible format with <a href="https://babeljs.io/">Babel</a> (or similar).</p><p>To ensure stability for our users, we strongly encourage you run tests on <code>v14</code> sometime before your code reaches users. This can be done multiple ways.</p><p>Firstly, by using a CI tool (like <a href="https://travis-ci.org/">Travis CI</a> or <a href="https://circleci.com/">Circle CI</a>, which are free for open source projects). We provide a sample <a href="https://github.com/zapier/zapier-platform/blob/master/example-apps/trigger/.travis.yml">.travis.yml</a> file in our template apps to get you started.</p><p>Alternatively, you can change your local node version with tools such as <a href="https://github.com/nvm-sh/nvm#installation-and-update">nvm</a>. Then you can either swap to that version with <code>nvm use v14</code>, or do <code>nvm exec v14 zapier test</code> so you can run tests without having to switch versions while developing.</p>
    </div>
    <div class="col-md-7 col-sm-12 col-height is-empty docs-code">
      
    </div>
  </div>
</div><div class="row">
  <div class="row-height">
    <div class="col-md-5 col-sm-12 col-height  docs-primary">
      <h3 id="quick-setup-guide">Quick Setup Guide</h3>
    </div>
    <div class="col-md-7 col-sm-12 col-height is-empty docs-code">
      
    </div>
  </div>
</div><div class="row">
  <div class="row-height">
    <div class="col-md-5 col-sm-12 col-height  docs-primary">
      <p>First up is installing the CLI and setting up your auth to create a working &quot;Zapier Example&quot; application. It will be private to you and visible in your live <a href="https://zapier.com/app/editor">Zap Editor</a>.</p>
    </div>
    <div class="col-md-7 col-sm-12 col-height  docs-code">
      <pre><code class="lang-bash"><span class="hljs-comment"># install the CLI globally</span>
npm install -g zapier-platform-cli

<span class="hljs-comment"># setup auth to Zapier&apos;s platform with a deploy key</span>
zapier login
</code></pre>
    </div>
  </div>
</div><div class="row">
  <div class="row-height">
    <div class="col-md-5 col-sm-12 col-height  docs-primary">
      <blockquote>
<p>Note: If you log into Zapier via the single sign-on (Google, Facebook, or Microsoft), you may not have a Zapier password. If that&apos;s the case, you&apos;ll need to generate a deploy key, go to <a href="https://zapier.com/developer/partner-settings/deploy-keys/">your Zapier developer accont here</a> and create/copy a key, then run <code>zapier login</code> command with the --sso flag.</p>
</blockquote><p>Your Zapier CLI should be installed and ready to go at this point. Next up, we&apos;ll create our first app!</p>
    </div>
    <div class="col-md-7 col-sm-12 col-height  docs-code">
      <pre><code class="lang-bash"><span class="hljs-comment"># create a directory with the minimum required files</span>
zapier init example-app

<span class="hljs-comment"># move into the new directory</span>
<span class="hljs-built_in">cd</span> example-app

<span class="hljs-comment"># install all the libraries needed for your app</span>
npm install
</code></pre>
    </div>
  </div>
</div><div class="row">
  <div class="row-height">
    <div class="col-md-5 col-sm-12 col-height  docs-primary">
      <blockquote>
<p>Note: When you run <code>zapier init</code>, you&apos;ll be presented with a list of templates to start with. Pick the one that matches a feature you&apos;ll need (such as &quot;dynamic-dropdown&quot; for an integration with <a href="#dynamic-dropdowns">dynamic dropdown fields</a>), or select &quot;minimal&quot; for an integration with only the essentials. <a href="https://github.com/zapier/zapier-platform/tree/master/example-apps">View more example apps here</a>.</p>
</blockquote><p>You should now have a working local app. You can run several local commands to try it out.</p>
    </div>
    <div class="col-md-7 col-sm-12 col-height  docs-code">
      <pre><code class="lang-bash"><span class="hljs-comment"># run the local tests</span>
<span class="hljs-comment"># the same as npm test, but adds some extra things to the environment</span>
zapier <span class="hljs-built_in">test</span>
</code></pre>
    </div>
  </div>
</div><div class="row">
  <div class="row-height">
    <div class="col-md-5 col-sm-12 col-height  docs-primary">
      <p>Next, you&apos;ll probably want to upload app to Zapier itself so you can start testing live.</p>
    </div>
    <div class="col-md-7 col-sm-12 col-height  docs-code">
      <pre><code class="lang-bash"><span class="hljs-comment"># push your app to Zapier</span>
zapier push
</code></pre>
    </div>
  </div>
</div><div class="row">
  <div class="row-height">
    <div class="col-md-5 col-sm-12 col-height  docs-primary">
      <blockquote>
<p>Go check out our <a href="https://zapier.github.io/zapier-platform/cli">full CLI reference documentation</a> to see all the other commands!</p>
</blockquote>
    </div>
    <div class="col-md-7 col-sm-12 col-height is-empty docs-code">
      
    </div>
  </div>
</div><div class="row">
  <div class="row-height">
    <div class="col-md-5 col-sm-12 col-height  docs-primary">
      <h3 id="tutorial">Tutorial</h3>
    </div>
    <div class="col-md-7 col-sm-12 col-height is-empty docs-code">
      
    </div>
  </div>
</div><div class="row">
  <div class="row-height">
    <div class="col-md-5 col-sm-12 col-height  docs-primary">
      <p>For a full tutorial, head over to our <a href="https://zapier.com/developer/start">Tutorial</a> for a comprehensive walkthrough for creating your first app. If this isn&apos;t your first rodeo, read on!</p>
    </div>
    <div class="col-md-7 col-sm-12 col-height is-empty docs-code">
      
    </div>
  </div>
</div><div class="row">
  <div class="row-height">
    <div class="col-md-5 col-sm-12 col-height  docs-primary">
      <h2 id="creating-a-local-app">Creating a Local App</h2>
    </div>
    <div class="col-md-7 col-sm-12 col-height is-empty docs-code">
      
    </div>
  </div>
</div><div class="row">
  <div class="row-height">
    <div class="col-md-5 col-sm-12 col-height  docs-primary">
      <blockquote>
<p>Tip: Check the <a href="#quick-setup-guide">Quick Setup</a> if this is your first time using the platform!</p>
</blockquote><p>Creating an App can be done entirely locally and they are fairly simple Node.js apps using the standard Node environment and should be completely testable. However, a local app stays local until you <code>zapier register</code>.</p>
    </div>
    <div class="col-md-7 col-sm-12 col-height  docs-code">
      <pre><code class="lang-bash"><span class="hljs-comment"># make your folder</span>
mkdir zapier-example
<span class="hljs-built_in">cd</span> zapier-example

<span class="hljs-comment"># create the needed files from a template</span>
zapier init . --template minimal

<span class="hljs-comment"># install all the libraries needed for your app</span>
npm install
</code></pre>
    </div>
  </div>
</div><div class="row">
  <div class="row-height">
    <div class="col-md-5 col-sm-12 col-height  docs-primary">
      <p>If you&apos;d like to manage your <strong>local App</strong>, use these commands:</p><ul>
<li><code>zapier init myapp</code> - initialize/start a local app project</li>
<li><code>zapier convert 1234 .</code> - initialize/start from an existing app</li>
<li><code>zapier scaffold resource Contact</code> - auto-injects a new resource, trigger, etc.</li>
<li><code>zapier test</code> - run the same tests as <code>npm test</code></li>
<li><code>zapier validate</code> - ensure your app is valid</li>
<li><code>zapier describe</code> - print some helpful information about your app</li>
</ul>
    </div>
    <div class="col-md-7 col-sm-12 col-height is-empty docs-code">
      
    </div>
  </div>
</div><div class="row">
  <div class="row-height">
    <div class="col-md-5 col-sm-12 col-height  docs-primary">
      <h3 id="local-project-structure">Local Project Structure</h3>
    </div>
    <div class="col-md-7 col-sm-12 col-height is-empty docs-code">
      
    </div>
  </div>
</div><div class="row">
  <div class="row-height">
    <div class="col-md-5 col-sm-12 col-height  docs-primary">
      <p>In your app&apos;s folder, you should see this general recommended structure. The <code>index.js</code> is Zapier&apos;s entry point to your app. Zapier expects you to export an <code>App</code> definition there.</p>
    </div>
    <div class="col-md-7 col-sm-12 col-height  docs-code">
      <pre><code>$ tree .
.
&#x251C;&#x2500;&#x2500; README.md
&#x251C;&#x2500;&#x2500; index.js
&#x251C;&#x2500;&#x2500; package.json
&#x251C;&#x2500;&#x2500; triggers
&#x2502;   &#x2514;&#x2500;&#x2500; contact-by-tag.js
&#x251C;&#x2500;&#x2500; resources
&#x2502;   &#x2514;&#x2500;&#x2500; Contact.js
&#x251C;&#x2500;&#x2500; test
&#x2502;   &#x251C;&#x2500;&#x2500; basic.js
&#x2502;   &#x251C;&#x2500;&#x2500; triggers.js
&#x2502;   &#x2514;&#x2500;&#x2500; resources.js
&#x251C;&#x2500;&#x2500; build
&#x2502;   &#x2514;&#x2500;&#x2500; build.zip
&#x2514;&#x2500;&#x2500; node_modules
    &#x251C;&#x2500;&#x2500; ...
    &#x2514;&#x2500;&#x2500; ...
</code></pre>
    </div>
  </div>
</div><div class="row">
  <div class="row-height">
    <div class="col-md-5 col-sm-12 col-height  docs-primary">
      <h3 id="local-app-definition">Local App Definition</h3>
    </div>
    <div class="col-md-7 col-sm-12 col-height is-empty docs-code">
      
    </div>
  </div>
</div><div class="row">
  <div class="row-height">
    <div class="col-md-5 col-sm-12 col-height  docs-primary">
      <p>The core definition of your <code>App</code> will look something like this, and is what your <code>index.js</code> should provide as the <em>only</em> export:</p>
    </div>
    <div class="col-md-7 col-sm-12 col-height  docs-code">
      <pre><code class="lang-js"><span class="hljs-keyword">const</span> App = {
  <span class="hljs-comment">// both version strings are required</span>
  <span class="hljs-attr">version</span>: <span class="hljs-built_in">require</span>(<span class="hljs-string">&apos;./package.json&apos;</span>).version,
  <span class="hljs-attr">platformVersion</span>: <span class="hljs-built_in">require</span>(<span class="hljs-string">&apos;zapier-platform-core&apos;</span>).version,

  <span class="hljs-comment">// see &quot;Authentication&quot; section below</span>
  <span class="hljs-attr">authentication</span>: {},

  <span class="hljs-comment">// see &quot;Dehydration&quot; section below</span>
  <span class="hljs-attr">hydrators</span>: {},

  <span class="hljs-comment">// see &quot;Making HTTP Requests&quot; section below</span>
  <span class="hljs-attr">requestTemplate</span>: {},
  <span class="hljs-attr">beforeRequest</span>: [],
  <span class="hljs-attr">afterResponse</span>: [],

  <span class="hljs-comment">// See &quot;Resources&quot; section below</span>
  <span class="hljs-attr">resources</span>: {},

  <span class="hljs-comment">// See &quot;Triggers/Searches/Creates&quot; section below</span>
  <span class="hljs-attr">triggers</span>: {},
  <span class="hljs-attr">searches</span>: {},
  <span class="hljs-attr">creates</span>: {},
};

<span class="hljs-built_in">module</span>.exports = App;

</code></pre>
    </div>
  </div>
</div><div class="row">
  <div class="row-height">
    <div class="col-md-5 col-sm-12 col-height  docs-primary">
      <blockquote>
<p>Tip: You can use higher order functions to create any part of your App definition!</p>
</blockquote>
    </div>
    <div class="col-md-7 col-sm-12 col-height is-empty docs-code">
      
    </div>
  </div>
</div><div class="row">
  <div class="row-height">
    <div class="col-md-5 col-sm-12 col-height  docs-primary">
      <h2 id="registering-an-app">Registering an App</h2>
    </div>
    <div class="col-md-7 col-sm-12 col-height is-empty docs-code">
      
    </div>
  </div>
</div><div class="row">
  <div class="row-height">
    <div class="col-md-5 col-sm-12 col-height  docs-primary">
      <p>Registering your App with Zapier is a necessary first step which only enables basic administrative functions. It should happen before <code>zapier push</code> which is to used to actually expose an App Version in the Zapier interface and editor.</p>
    </div>
    <div class="col-md-7 col-sm-12 col-height  docs-code">
      <pre><code class="lang-bash"><span class="hljs-comment"># register your app</span>
zapier register <span class="hljs-string">&quot;Zapier Example&quot;</span>

<span class="hljs-comment"># list your apps</span>
zapier integrations
</code></pre>
    </div>
  </div>
</div><div class="row">
  <div class="row-height">
    <div class="col-md-5 col-sm-12 col-height  docs-primary">
      <blockquote>
<p>Note: This doesn&apos;t put your app in the editor - see the docs on pushing an App Version to do that!</p>
</blockquote><p>If you&apos;d like to manage your <strong>App</strong>, use these commands:</p><ul>
<li><code>zapier integrations</code> - list the apps in Zapier you can administer</li>
<li><code>zapier register &quot;App Title&quot;</code> - creates a new app in Zapier</li>
<li><code>zapier link</code> - lists and links a selected app in Zapier to your current folder</li>
<li><code>zapier history</code> - print the history of your app</li>
<li><code>zapier team:add user@example.com admin</code> - add an admin to help maintain/develop your app</li>
<li><code>zapier users:add user@example.com 1.0.0</code> - invite a user try your app version 1.0.0</li>
</ul>
    </div>
    <div class="col-md-7 col-sm-12 col-height is-empty docs-code">
      
    </div>
  </div>
</div><div class="row">
  <div class="row-height">
    <div class="col-md-5 col-sm-12 col-height  docs-primary">
      <h2 id="deploying-an-app-version">Deploying an App Version</h2>
    </div>
    <div class="col-md-7 col-sm-12 col-height is-empty docs-code">
      
    </div>
  </div>
</div><div class="row">
  <div class="row-height">
    <div class="col-md-5 col-sm-12 col-height  docs-primary">
      <p>An App Version is related to a specific App but is an &quot;immutable&quot; implementation of your app. This makes it easy to run multiple versions for multiple users concurrently. The App Version is pulled from the version within the <code>package.json</code>. To create a new App Version, update the version number in that file. By default, <strong>every App Version is private</strong> but you can <code>zapier promote</code> it to production for use by over 1 million Zapier users.</p>
    </div>
    <div class="col-md-7 col-sm-12 col-height  docs-code">
      <pre><code class="lang-bash"><span class="hljs-comment"># push your app version to Zapier</span>
zapier push

<span class="hljs-comment"># list your versions</span>
zapier versions
</code></pre>
    </div>
  </div>
</div><div class="row">
  <div class="row-height">
    <div class="col-md-5 col-sm-12 col-height  docs-primary">
      <p>If you&apos;d like to manage your <strong>Version</strong>, use these commands:</p><ul>
<li><code>zapier versions</code> - list the versions for the current directory&apos;s app</li>
<li><code>zapier push</code> - push the current version of current directory&apos;s app &amp; version (read from <code>package.json</code>)</li>
<li><code>zapier promote 1.0.0</code> - mark a version as the &quot;production&quot; version</li>
<li><code>zapier migrate 1.0.0 1.0.1 [100%]</code> - move users between versions, regardless of deployment status</li>
<li><code>zapier deprecate 1.0.0 2020-06-01</code> - mark a version as deprecated, but let users continue to use it (we&apos;ll email them)</li>
<li><code>zapier env:set 1.0.0 KEY=VALUE</code> - set an environment variable to some value</li>
<li><code>zapier delete:version 1.0.0</code> - delete a version entirely. This is mostly for clearing out old test apps you used personally. It will fail if there are any users. You probably want <code>deprecate</code> instead.</li>
</ul><blockquote>
<p>Note: To see the changes that were just pushed reflected in the browser, you have to manually refresh the browser each time you push.</p>
</blockquote>
    </div>
    <div class="col-md-7 col-sm-12 col-height is-empty docs-code">
      
    </div>
  </div>
</div><div class="row">
  <div class="row-height">
    <div class="col-md-5 col-sm-12 col-height  docs-primary">
      <h3 id="private-app-version-default">Private App Version (default)</h3>
    </div>
    <div class="col-md-7 col-sm-12 col-height is-empty docs-code">
      
    </div>
  </div>
</div><div class="row">
  <div class="row-height">
    <div class="col-md-5 col-sm-12 col-height  docs-primary">
      <p>A simple <code>zapier push</code> will only create the App Version in your editor. No one else using Zapier can see it or use it.</p>
    </div>
    <div class="col-md-7 col-sm-12 col-height is-empty docs-code">
      
    </div>
  </div>
</div><div class="row">
  <div class="row-height">
    <div class="col-md-5 col-sm-12 col-height  docs-primary">
      <h3 id="sharing-an-app-version">Sharing an App Version</h3>
    </div>
    <div class="col-md-7 col-sm-12 col-height is-empty docs-code">
      
    </div>
  </div>
</div><div class="row">
  <div class="row-height">
    <div class="col-md-5 col-sm-12 col-height  docs-primary">
      <p>This is how you would share your app with friends, co-workers or clients. This is perfect for quality assurance, testing with active users or just sharing any app you like.</p>
    </div>
    <div class="col-md-7 col-sm-12 col-height  docs-code">
      <pre><code class="lang-bash"><span class="hljs-comment"># sends an email this user to let them view the app version 1.0.0 in the UI privately</span>
zapier users:add user@example.com 1.0.0

<span class="hljs-comment"># sends an email this user to let them admin the app (make changes just like you)</span>
zapier team:add user@example.com
</code></pre>
    </div>
  </div>
</div><div class="row">
  <div class="row-height">
    <div class="col-md-5 col-sm-12 col-height  docs-primary">
      <p>You can also invite anyone on the internet to your app by using the links from <code>zapier users:links</code>. The link should look something like <code>https://zapier.com/platform/public-invite/1/222dcd03aed943a8676dc80e2427a40d/</code>. You can put this in your help docs, post it to Twitter, add it to your email campaign, etc. You can choose an invite link specific to an app version or for the entire app (i.e. all app versions).</p>
    </div>
    <div class="col-md-7 col-sm-12 col-height is-empty docs-code">
      
    </div>
  </div>
</div><div class="row">
  <div class="row-height">
    <div class="col-md-5 col-sm-12 col-height  docs-primary">
      <h3 id="promoting-an-app-version">Promoting an App Version</h3>
    </div>
    <div class="col-md-7 col-sm-12 col-height is-empty docs-code">
      
    </div>
  </div>
</div><div class="row">
  <div class="row-height">
    <div class="col-md-5 col-sm-12 col-height  docs-primary">
      <p>Promotion is how you would share your app with every one of the 1 million+ Zapier users. If this is your first time promoting - you may have to wait for the Zapier team to review and approve your app.</p><p>If this isn&apos;t the first time you&apos;ve promoted your app - you might have users on older versions. You can <code>zapier migrate</code> to either move users over (which can be dangerous if you have breaking changes). Or, you can <code>zapier deprecate</code> to give users some time to move over themselves.</p>
    </div>
    <div class="col-md-7 col-sm-12 col-height  docs-code">
      <pre><code class="lang-bash"><span class="hljs-comment"># promote your app version to all Zapier users</span>
zapier promote 1.0.1

<span class="hljs-comment"># OPTIONAL - migrate your users between one app version to another</span>
zapier migrate 1.0.0 1.0.1

<span class="hljs-comment"># OR - mark the old version as deprecated</span>
zapier deprecate 1.0.0 2020-06-01
</code></pre>
    </div>
  </div>
</div><div class="row">
  <div class="row-height">
    <div class="col-md-5 col-sm-12 col-height  docs-primary">
      <h2 id="converting-an-existing-app">Converting an Existing App</h2>
    </div>
    <div class="col-md-7 col-sm-12 col-height is-empty docs-code">
      
    </div>
  </div>
</div><div class="row">
  <div class="row-height">
    <div class="col-md-5 col-sm-12 col-height  docs-primary">
      <p>If you have an existing Zapier <a href="https://zapier.com/developer/builder/">legacy Web Builder app</a>, you can use it as a template to kickstart your local application.</p>
    </div>
    <div class="col-md-7 col-sm-12 col-height  docs-code">
      <pre><code class="lang-bash"><span class="hljs-comment"># Convert an existing Web Builder app to a CLI app in the my-app directory</span>
<span class="hljs-comment"># App ID 1234 is from URL https://zapier.com/developer/builder/app/1234/development</span>
zapier convert 1234 my-app
</code></pre>
    </div>
  </div>
</div><div class="row">
  <div class="row-height">
    <div class="col-md-5 col-sm-12 col-height  docs-primary">
      <p>Your CLI app will be created and you can continue working on it.</p><blockquote>
<p>Note: There is no way to convert a CLI app to a Web Builder app and we do not plan on implementing this.</p>
</blockquote><p>Introduced in v8.2.0, you are able to convert new integrations built in Zapier Platform UI to CLI.</p>
    </div>
    <div class="col-md-7 col-sm-12 col-height  docs-code">
      <pre><code class="lang-bash"><span class="hljs-comment"># the --version flag is what denotes this command is interacting with a Visual Builder app</span>
<span class="hljs-comment"># zapier convert &lt;APP_ID&gt; --version &lt;APP_VERSION&gt; &lt;PATH&gt;</span>
zapier convert 1234 --version 1.0.1 my-app
</code></pre>
    </div>
  </div>
</div><div class="row">
  <div class="row-height">
    <div class="col-md-5 col-sm-12 col-height  docs-primary">
      <h2 id="authentication">Authentication</h2>
    </div>
    <div class="col-md-7 col-sm-12 col-height is-empty docs-code">
      
    </div>
  </div>
</div><div class="row">
  <div class="row-height">
    <div class="col-md-5 col-sm-12 col-height  docs-primary">
      <p>Most applications require some sort of authentication. The Zapier platform provides core behaviors for several common authentication methods that might be used with your application, as well as the ability to customize authentication further.</p><p>When a user authenticates to your application through Zapier, a &quot;connection&quot; is created representing their authentication details. Data tied to a specific authentication connection is included in the <a href="#bundle-object">bundle object</a> under <code>bundle.authData</code>.</p>
    </div>
    <div class="col-md-7 col-sm-12 col-height is-empty docs-code">
      
    </div>
  </div>
</div><div class="row">
  <div class="row-height">
    <div class="col-md-5 col-sm-12 col-height  docs-primary">
      <h3 id="basic">Basic</h3>
    </div>
    <div class="col-md-7 col-sm-12 col-height is-empty docs-code">
      
    </div>
  </div>
</div><div class="row">
  <div class="row-height">
    <div class="col-md-5 col-sm-12 col-height  docs-primary">
      <p>Useful if your app requires two pieces of information to authenticate: <code>username</code> and <code>password</code>, which only the end user can provide. By default, Zapier will do the standard Basic authentication base64 header encoding for you (via an automatically registered middleware).</p><blockquote>
<p>To create a new integration with basic authentication, run <code>zapier init [your app name] --template basic-auth</code>. You can also review an example of that code <a href="https://github.com/zapier/zapier-platform/tree/master/example-apps/basic-auth">here</a>.</p>
</blockquote><p>If your app uses Basic auth with an encoded API key rather than a username and password, like <code>Authorization: Basic APIKEYHERE:x</code>, consider the <a href="#custom">Custom</a> authentication method instead.</p>
    </div>
    <div class="col-md-7 col-sm-12 col-height  docs-code">
      <pre><code class="lang-js"><span class="hljs-keyword">const</span> authentication = {
  <span class="hljs-attr">type</span>: <span class="hljs-string">&apos;basic&apos;</span>,
  <span class="hljs-comment">// &quot;test&quot; could also be a function</span>
  <span class="hljs-attr">test</span>: {
    <span class="hljs-attr">url</span>: <span class="hljs-string">&apos;https://example.com/api/accounts/me.json&apos;</span>,
  },
  <span class="hljs-attr">connectionLabel</span>: <span class="hljs-string">&apos;{{username}}&apos;</span>, <span class="hljs-comment">// Can also be a function, check digest auth below for an example</span>
  <span class="hljs-comment">// you can provide additional fields, but we&apos;ll provide `username`/`password` automatically</span>
};

<span class="hljs-keyword">const</span> App = {
  <span class="hljs-comment">// ...</span>
  <span class="hljs-attr">authentication</span>: authentication,
  <span class="hljs-comment">// ...</span>
};

</code></pre>
    </div>
  </div>
</div><div class="row">
  <div class="row-height">
    <div class="col-md-5 col-sm-12 col-height  docs-primary">
      <h3 id="digest">Digest</h3>
    </div>
    <div class="col-md-7 col-sm-12 col-height is-empty docs-code">
      
    </div>
  </div>
</div><div class="row">
  <div class="row-height">
    <div class="col-md-5 col-sm-12 col-height  docs-primary">
      <p><em>New in v7.4.0.</em></p><p>The setup and user experience of Digest Auth is identical to Basic Auth. Users provide Zapier their username and password, and Zapier handles all the nonce and quality of protection details automatically.</p><blockquote>
<p>To create a new integration with digest authentication, run <code>zapier init [your app name] --template digest-auth</code>. You can also review an example of that code <a href="https://github.com/zapier/zapier-platform/tree/master/example-apps/digest-auth">here</a>.</p>
</blockquote><blockquote>
<p>Limitation: Currently, MD5-sess and SHA are not implemented. Only the MD5 algorithm is supported. In addition, server nonces are not reused. That means for every <code>z.request</code> call, Zapier will send an additional request beforehand to get the server nonce.</p>
</blockquote>
    </div>
    <div class="col-md-7 col-sm-12 col-height  docs-code">
      <pre><code class="lang-js"><span class="hljs-keyword">const</span> getConnectionLabel = <span class="hljs-function">(<span class="hljs-params">z, bundle</span>) =&gt;</span> {
  <span class="hljs-comment">// bundle.inputData will contain what the &quot;test&quot; URL (or function) returns</span>
  <span class="hljs-keyword">return</span> bundle.inputData.username;
};

<span class="hljs-keyword">const</span> authentication = {
  <span class="hljs-attr">type</span>: <span class="hljs-string">&apos;digest&apos;</span>,
  <span class="hljs-comment">// &quot;test&quot; could also be a function</span>
  <span class="hljs-attr">test</span>: {
    <span class="hljs-attr">url</span>: <span class="hljs-string">&apos;https://example.com/api/accounts/me.json&apos;</span>,
  },
  <span class="hljs-attr">connectionLabel</span>: getConnectionLabel,

  <span class="hljs-comment">// you can provide additional fields, but we&apos;ll provide `username`/`password` automatically</span>
};

<span class="hljs-keyword">const</span> App = {
  <span class="hljs-comment">// ...</span>
  <span class="hljs-attr">authentication</span>: authentication,
  <span class="hljs-comment">// ...</span>
};

</code></pre>
    </div>
  </div>
</div><div class="row">
  <div class="row-height">
    <div class="col-md-5 col-sm-12 col-height  docs-primary">
      <h3 id="custom">Custom</h3>
    </div>
    <div class="col-md-7 col-sm-12 col-height is-empty docs-code">
      
    </div>
  </div>
</div><div class="row">
  <div class="row-height">
    <div class="col-md-5 col-sm-12 col-height  docs-primary">
      <p>Custom auth is most commonly used for apps that authenticate with API keys, although it also provides flexibility for any unusual authentication setup. You&apos;ll likely provide some custom <code>beforeRequest</code> middleware or a <code>requestTemplate</code> (see <a href="#making-http-requests">Making HTTP Requests</a>) to pass in data returned from the authentication process, most commonly by adding/computing needed headers.</p><blockquote>
<p>To create a new integration with custom authentication, run <code>zapier init [your app name] --custom-auth</code>. You can also review an example of that code <a href="https://github.com/zapier/zapier-platform/tree/master/example-apps/custom-auth">here</a>.</p>
</blockquote>
    </div>
    <div class="col-md-7 col-sm-12 col-height  docs-code">
      <pre><code class="lang-js"><span class="hljs-keyword">const</span> authentication = {
  <span class="hljs-attr">type</span>: <span class="hljs-string">&apos;custom&apos;</span>,
  <span class="hljs-comment">// &quot;test&quot; could also be a function</span>
  <span class="hljs-attr">test</span>: {
    <span class="hljs-attr">url</span>:
      <span class="hljs-string">&apos;https://{{bundle.authData.subdomain}}.example.com/api/accounts/me.json&apos;</span>,
  },
  <span class="hljs-attr">fields</span>: [
    {
      <span class="hljs-attr">key</span>: <span class="hljs-string">&apos;subdomain&apos;</span>,
      <span class="hljs-attr">type</span>: <span class="hljs-string">&apos;string&apos;</span>,
      <span class="hljs-attr">required</span>: <span class="hljs-literal">true</span>,
      <span class="hljs-attr">helpText</span>: <span class="hljs-string">&apos;Found in your browsers address bar after logging in.&apos;</span>,
    },
    {
      <span class="hljs-attr">key</span>: <span class="hljs-string">&apos;api_key&apos;</span>,
      <span class="hljs-attr">type</span>: <span class="hljs-string">&apos;string&apos;</span>,
      <span class="hljs-attr">required</span>: <span class="hljs-literal">true</span>,
      <span class="hljs-attr">helpText</span>: <span class="hljs-string">&apos;Found on your settings page.&apos;</span>,
    },
  ],
};

<span class="hljs-keyword">const</span> addApiKeyToHeader = <span class="hljs-function">(<span class="hljs-params">request, z, bundle</span>) =&gt;</span> {
  request.headers[<span class="hljs-string">&apos;X-Subdomain&apos;</span>] = bundle.authData.subdomain;
  <span class="hljs-keyword">const</span> basicHash = Buffer.from(<span class="hljs-string">`<span class="hljs-subst">${bundle.authData.api_key}</span>:x`</span>).toString(
    <span class="hljs-string">&apos;base64&apos;</span>
  );
  request.headers.Authorization = <span class="hljs-string">`Basic <span class="hljs-subst">${basicHash}</span>`</span>;
  <span class="hljs-keyword">return</span> request;
};

<span class="hljs-keyword">const</span> App = {
  <span class="hljs-comment">// ...</span>
  <span class="hljs-attr">authentication</span>: authentication,
  <span class="hljs-attr">beforeRequest</span>: [addApiKeyToHeader],
  <span class="hljs-comment">// ...</span>
};

</code></pre>
    </div>
  </div>
</div><div class="row">
  <div class="row-height">
    <div class="col-md-5 col-sm-12 col-height  docs-primary">
      <h3 id="session">Session</h3>
    </div>
    <div class="col-md-7 col-sm-12 col-height is-empty docs-code">
      
    </div>
  </div>
</div><div class="row">
  <div class="row-height">
    <div class="col-md-5 col-sm-12 col-height  docs-primary">
      <p>Session auth gives you the ability to exchange some user-provided data for some authentication data; for example, username and password for a session key. It can be used to implement almost any authentication method that uses that pattern - for example, alternative OAuth flows.</p><blockquote>
<p>To create a new integration with session authentication, run <code>zapier init [your app name] --template session-auth</code>. You can also review an example of that code <a href="https://github.com/zapier/zapier-platform/tree/master/example-apps/session-auth">here</a>.</p>
</blockquote>
    </div>
    <div class="col-md-7 col-sm-12 col-height  docs-code">
      <pre><code class="lang-js"><span class="hljs-keyword">const</span> getSessionKey = <span class="hljs-keyword">async</span> (z, bundle) =&gt; {
  <span class="hljs-keyword">const</span> response = <span class="hljs-keyword">await</span> z.request({
    <span class="hljs-attr">method</span>: <span class="hljs-string">&apos;POST&apos;</span>,
    <span class="hljs-attr">url</span>: <span class="hljs-string">&apos;https://example.com/api/accounts/login.json&apos;</span>,
    <span class="hljs-attr">body</span>: {
      <span class="hljs-attr">username</span>: bundle.authData.username,
      <span class="hljs-attr">password</span>: bundle.authData.password,
    },
  });

  <span class="hljs-comment">// response.throwForStatus() if you&apos;re using core v9 or older</span>

  <span class="hljs-keyword">return</span> {
    <span class="hljs-attr">sessionKey</span>: response.data.sessionKey,
    <span class="hljs-comment">// or response.json.sessionKey if you&apos;re using core v9 and older</span>
  };
};

<span class="hljs-keyword">const</span> authentication = {
  <span class="hljs-attr">type</span>: <span class="hljs-string">&apos;session&apos;</span>,
  <span class="hljs-comment">// &quot;test&quot; could also be a function</span>
  <span class="hljs-attr">test</span>: {
    <span class="hljs-attr">url</span>: <span class="hljs-string">&apos;https://example.com/api/accounts/me.json&apos;</span>,
  },
  <span class="hljs-attr">fields</span>: [
    {
      <span class="hljs-attr">key</span>: <span class="hljs-string">&apos;username&apos;</span>,
      <span class="hljs-attr">type</span>: <span class="hljs-string">&apos;string&apos;</span>,
      <span class="hljs-attr">required</span>: <span class="hljs-literal">true</span>,
      <span class="hljs-attr">helpText</span>: <span class="hljs-string">&apos;Your login username.&apos;</span>,
    },
    {
      <span class="hljs-attr">key</span>: <span class="hljs-string">&apos;password&apos;</span>,
      <span class="hljs-attr">type</span>: <span class="hljs-string">&apos;string&apos;</span>,
      <span class="hljs-attr">required</span>: <span class="hljs-literal">true</span>,
      <span class="hljs-attr">helpText</span>: <span class="hljs-string">&apos;Your login password.&apos;</span>,
    },
    <span class="hljs-comment">// For Session Auth we store `sessionKey` automatically in `bundle.authData`</span>
    <span class="hljs-comment">// for future use. If you need to save/use something that the user shouldn&apos;t</span>
    <span class="hljs-comment">// need to type/choose, add a &quot;computed&quot; field, like:</span>
    <span class="hljs-comment">// {key: &apos;something&apos;: type: &apos;string&apos;, required: false, computed: true}</span>
    <span class="hljs-comment">// And remember to return it in sessionConfig.perform</span>
  ],
  <span class="hljs-attr">sessionConfig</span>: {
    <span class="hljs-attr">perform</span>: getSessionKey,
  },
};

<span class="hljs-keyword">const</span> includeSessionKeyHeader = <span class="hljs-function">(<span class="hljs-params">request, z, bundle</span>) =&gt;</span> {
  <span class="hljs-keyword">if</span> (bundle.authData.sessionKey) {
    request.headers = request.headers || {};
    request.headers[<span class="hljs-string">&apos;X-Session-Key&apos;</span>] = bundle.authData.sessionKey;
  }
  <span class="hljs-keyword">return</span> request;
};

<span class="hljs-keyword">const</span> App = {
  <span class="hljs-comment">// ...</span>
  <span class="hljs-attr">authentication</span>: authentication,
  <span class="hljs-attr">beforeRequest</span>: [includeSessionKeyHeader],
  <span class="hljs-comment">// ...</span>
};

</code></pre>
    </div>
  </div>
</div><div class="row">
  <div class="row-height">
    <div class="col-md-5 col-sm-12 col-height  docs-primary">
      <p>For Session auth, the function that fetches the additional authentication data needed to make API calls (<code>authentication.sessionConfig.perform</code>) has the user-provided fields in <code>bundle.inputData</code>. Afterwards, <code>bundle.authData</code> contains the data returned by that function (usually the session key or token).</p>
    </div>
    <div class="col-md-7 col-sm-12 col-height is-empty docs-code">
      
    </div>
  </div>
</div><div class="row">
  <div class="row-height">
    <div class="col-md-5 col-sm-12 col-height  docs-primary">
      <h3 id="oauth1">OAuth1</h3>
    </div>
    <div class="col-md-7 col-sm-12 col-height is-empty docs-code">
      
    </div>
  </div>
</div><div class="row">
  <div class="row-height">
    <div class="col-md-5 col-sm-12 col-height  docs-primary">
      <p><em>New in <code>v7.5.0</code>.</em></p><p>Zapier&apos;s OAuth1 implementation matches <a href="https://developer.twitter.com/en/docs/tutorials/authenticating-with-twitter-api-for-enterprise/authentication-method-overview#oauth1.0a">Twitter</a> and <a href="https://developer.atlassian.com/cloud/trello/guides/rest-api/authorization/#using-basic-oauth">Trello</a> implementations of the 3-legged OAuth flow.</p><blockquote>
<p>To create a new integration with OAuth1, run <code>zapier init [your app name] --template oauth1-trello</code>. You can also check out <a href="https://github.com/zapier/zapier-platform/tree/master/example-apps/oauth1-trello">oauth1-trello</a>, <a href="https://github.com/zapier/zapier-platform/tree/master/example-apps/oauth1-tumblr">oauth1-tumblr</a>, and <a href="https://github.com/zapier/zapier-platform/tree/master/example-apps/oauth1-twitter">oauth1-twitter</a> for working example apps with OAuth1.</p>
</blockquote><p>The flow works like this:</p><ol>
<li>Zapier makes a call to your API requesting a &quot;request token&quot; (also known as &quot;temporary credentials&quot;).</li>
<li>Zapier sends the user to the authorization URL, defined by your app, along with the request token.</li>
<li>Once authorized, your website sends the user to the <code>redirect_uri</code> Zapier provided. Use <code>zapier describe</code> command to find out what it is: <img src="https://zappy.zapier.com/117ECB35-5CCA-4C98-B74A-35F1AD9A3337.png" alt></li>
<li>Zapier makes a backend call to your API to exchange the request token for an &quot;access token&quot; (also known as &quot;long-lived credentials&quot;).</li>
<li>Zapier stores the <code>access_token</code> and uses it to make calls on behalf of the user.</li>
</ol><p>You are required to define:</p><ul>
<li><code>getRequestToken</code>: The API call to fetch the request token</li>
<li><code>authorizeUrl</code>: The authorization URL</li>
<li><code>getAccessToken</code>: The API call to fetch the access token</li>
</ul><p>You&apos;ll also likely need to set your <code>CLIENT_ID</code> and <code>CLIENT_SECRET</code> as environment variables. These are the consumer key and secret in OAuth1 terminology.</p>
    </div>
    <div class="col-md-7 col-sm-12 col-height  docs-code">
      <pre><code class="lang-bash"><span class="hljs-comment"># setting the environment variables on Zapier.com</span>
$ zapier env:<span class="hljs-built_in">set</span> 1.0.0 CLIENT_ID=1234
$ zapier env:<span class="hljs-built_in">set</span> 1.0.0 CLIENT_SECRET=abcd

<span class="hljs-comment"># and when running tests locally, don&apos;t forget to define them in .env or in the command!</span>
$ CLIENT_ID=1234 CLIENT_SECRET=abcd zapier <span class="hljs-built_in">test</span>
</code></pre>
    </div>
  </div>
</div><div class="row">
  <div class="row-height">
    <div class="col-md-5 col-sm-12 col-height  docs-primary">
      <p>Your auth definition would look something like this:</p>
    </div>
    <div class="col-md-7 col-sm-12 col-height  docs-code">
      <pre><code class="lang-js"><span class="hljs-keyword">const</span> _ = <span class="hljs-built_in">require</span>(<span class="hljs-string">&apos;lodash&apos;</span>);

<span class="hljs-keyword">const</span> authentication = {
  <span class="hljs-attr">type</span>: <span class="hljs-string">&apos;oauth1&apos;</span>,
  <span class="hljs-attr">oauth1Config</span>: {
    <span class="hljs-attr">getRequestToken</span>: {
      <span class="hljs-attr">url</span>: <span class="hljs-string">&apos;https://{{bundle.inputData.subdomain}}.example.com/request-token&apos;</span>,
      <span class="hljs-attr">method</span>: <span class="hljs-string">&apos;POST&apos;</span>,
      <span class="hljs-attr">auth</span>: {
        <span class="hljs-attr">oauth_consumer_key</span>: <span class="hljs-string">&apos;{{process.env.CLIENT_ID}}&apos;</span>,
        <span class="hljs-attr">oauth_consumer_secret</span>: <span class="hljs-string">&apos;{{process.env.CLIENT_SECRET}}&apos;</span>,

        <span class="hljs-comment">// &apos;HMAC-SHA1&apos; is used by default if not specified.</span>
        <span class="hljs-comment">// &apos;HMAC-SHA256&apos;, &apos;RSA-SHA1&apos;, &apos;PLAINTEXT&apos; are also supported.</span>
        <span class="hljs-attr">oauth_signature_method</span>: <span class="hljs-string">&apos;HMAC-SHA1&apos;</span>,
        <span class="hljs-attr">oauth_callback</span>: <span class="hljs-string">&apos;{{bundle.inputData.redirect_uri}}&apos;</span>,
      },
    },
    <span class="hljs-attr">authorizeUrl</span>: {
      <span class="hljs-attr">url</span>: <span class="hljs-string">&apos;https://{{bundle.inputData.subdomain}}.example.com/authorize&apos;</span>,
      <span class="hljs-attr">params</span>: {
        <span class="hljs-attr">oauth_token</span>: <span class="hljs-string">&apos;{{bundle.inputData.oauth_token}}&apos;</span>,
      },
    },
    <span class="hljs-attr">getAccessToken</span>: {
      <span class="hljs-attr">url</span>: <span class="hljs-string">&apos;https://{{bundle.inputData.subdomain}}.example.com/access-token&apos;</span>,
      <span class="hljs-attr">method</span>: <span class="hljs-string">&apos;POST&apos;</span>,
      <span class="hljs-attr">auth</span>: {
        <span class="hljs-attr">oauth_consumer_key</span>: <span class="hljs-string">&apos;{{process.env.CLIENT_ID}}&apos;</span>,
        <span class="hljs-attr">oauth_consumer_secret</span>: <span class="hljs-string">&apos;{{process.env.CLIENT_SECRET}}&apos;</span>,
        <span class="hljs-attr">oauth_token</span>: <span class="hljs-string">&apos;{{bundle.inputData.oauth_token}}&apos;</span>,
        <span class="hljs-attr">oauth_token_secret</span>: <span class="hljs-string">&apos;{{bundle.inputData.oauth_token_secret}}&apos;</span>,
        <span class="hljs-attr">oauth_verifier</span>: <span class="hljs-string">&apos;{{bundle.inputData.oauth_verifier}}&apos;</span>,
      },
    },
  },
  <span class="hljs-attr">test</span>: {
    <span class="hljs-attr">url</span>: <span class="hljs-string">&apos;https://{{bundle.authData.subdomain}}.example.com/me&apos;</span>,
  },
  <span class="hljs-comment">// If you need any fields upfront, put them here</span>
  <span class="hljs-attr">fields</span>: [
    { <span class="hljs-attr">key</span>: <span class="hljs-string">&apos;subdomain&apos;</span>, <span class="hljs-attr">type</span>: <span class="hljs-string">&apos;string&apos;</span>, <span class="hljs-attr">required</span>: <span class="hljs-literal">true</span>, <span class="hljs-attr">default</span>: <span class="hljs-string">&apos;app&apos;</span> },
    <span class="hljs-comment">// For OAuth1 we store `oauth_token` and `oauth_token_secret` automatically</span>
    <span class="hljs-comment">// in `bundle.authData` for future use. If you need to save/use something</span>
    <span class="hljs-comment">// that the user shouldn&apos;t need to type/choose, add a &quot;computed&quot; field, like:</span>
    <span class="hljs-comment">// {key: &apos;user_id&apos;: type: &apos;string&apos;, required: false, computed: true}</span>
    <span class="hljs-comment">// And remember to return it in oauth1Config.getAccessToken</span>
  ],
};

<span class="hljs-comment">// A middleware that is run before z.request() actually makes the request. Here we&apos;re</span>
<span class="hljs-comment">// adding necessary OAuth1 parameters to `auth` property of the request object.</span>
<span class="hljs-keyword">const</span> includeAccessToken = <span class="hljs-function">(<span class="hljs-params">req, z, bundle</span>) =&gt;</span> {
  <span class="hljs-keyword">if</span> (
    bundle.authData &amp;&amp;
    bundle.authData.oauth_token &amp;&amp;
    bundle.authData.oauth_token_secret
  ) {
    <span class="hljs-comment">// Just put your OAuth1 credentials in req.auth, Zapier will sign the request for</span>
    <span class="hljs-comment">// you.</span>
    req.auth = req.auth || {};
    _.defaults(req.auth, {
      <span class="hljs-attr">oauth_consumer_key</span>: process.env.CLIENT_ID,
      <span class="hljs-attr">oauth_consumer_secret</span>: process.env.CLIENT_SECRET,
      <span class="hljs-attr">oauth_token</span>: bundle.authData.oauth_token,
      <span class="hljs-attr">oauth_token_secret</span>: bundle.authData.oauth_token_secret,
    });
  }
  <span class="hljs-keyword">return</span> req;
};

<span class="hljs-keyword">const</span> App = {
  <span class="hljs-comment">// ...</span>
  <span class="hljs-attr">authentication</span>: authentication,
  <span class="hljs-attr">beforeRequest</span>: [includeAccessToken],
  <span class="hljs-comment">// ...</span>
};

<span class="hljs-built_in">module</span>.exports = App;

</code></pre>
    </div>
  </div>
</div><div class="row">
  <div class="row-height">
    <div class="col-md-5 col-sm-12 col-height  docs-primary">
      <p>For OAuth1, <code>authentication.oauth1Config.getRequestToken</code>, <code>authentication.oauth1Config.authorizeUrl</code>, and <code>authentication.oauth1Config.getAccessToken</code> have fields like <code>redirect_uri</code> and the temporary credentials in <code>bundle.inputData</code>. After <code>getAccessToken</code> runs, the resulting token value(s) will be stored in <code>bundle.authData</code> for the connection.</p><p>Also, <code>authentication.oauth1Config.getAccessToken</code> has access to the additional return values in <code>rawRequest</code> and <code>cleanedRequest</code> should you need to extract other values (for example, from the query string).</p>
    </div>
    <div class="col-md-7 col-sm-12 col-height is-empty docs-code">
      
    </div>
  </div>
</div><div class="row">
  <div class="row-height">
    <div class="col-md-5 col-sm-12 col-height  docs-primary">
      <h3 id="oauth2">OAuth2</h3>
    </div>
    <div class="col-md-7 col-sm-12 col-height is-empty docs-code">
      
    </div>
  </div>
</div><div class="row">
  <div class="row-height">
    <div class="col-md-5 col-sm-12 col-height  docs-primary">
      <p>Zapier&apos;s OAuth2 implementation is based on the <code>authorization_code</code> flow, similar to <a href="https://developer.github.com/v3/oauth/">GitHub</a> and <a href="https://developers.facebook.com/docs/authentication/server-side/">Facebook</a>.</p><blockquote>
<p>To create a new integration with OAuth2, run <code>zapier init [your app name] --template oauth2</code>. You can also check out <a href="https://github.com/zapier/zapier-platform/tree/master/example-apps/oauth2">our working example app</a>.</p>
</blockquote><p>If your app&apos;s OAuth2 flow uses a different grant type, such as <code>client_credentials</code>, try using <a href="#session">Session auth</a> instead.</p><p>The OAuth2 flow looks like this:</p><ol>
<li>Zapier sends the user to the authorization URL defined by your app.</li>
<li>Once authorized, your website sends the user to the <code>redirect_uri</code> Zapier provided. Use the <code>zapier describe</code> command to find out what it is: <img src="https://zappy.zapier.com/83E12494-0A03-4DB4-AA46-5A2AF6A9ECCC.png" alt></li>
<li>Zapier makes a backend call to your API to exchange the <code>code</code> for an <code>access_token</code>.</li>
<li>Zapier stores the <code>access_token</code> and uses it to make calls on behalf of the user.</li>
<li>(Optionally) Zapier can refresh the token if it expires.</li>
</ol><p>You are required to define:</p><ul>
<li><code>authorizeUrl</code>: The authorization URL</li>
<li><code>getAccessToken</code>: The API call to fetch the access token</li>
</ul><p>If the access token has a limited life and you want to refresh the token when it expires, you&apos;ll also need to define the API call to perform that refresh (<code>refreshAccessToken</code>). You can choose to set <code>autoRefresh: true</code>, as in the example app, if you want Zapier to automatically make a call to refresh the token after receiving a 401. See <a href="#stale-authentication-credentials">Stale Authentication Credentials</a> for more details on handling auth refresh.</p><p>You&apos;ll also likely want to set your <code>CLIENT_ID</code> and <code>CLIENT_SECRET</code> as environment variables:</p>
    </div>
    <div class="col-md-7 col-sm-12 col-height  docs-code">
      <pre><code class="lang-bash"><span class="hljs-comment"># setting the environment variables on Zapier.com</span>
$ zapier env:<span class="hljs-built_in">set</span> 1.0.0 CLIENT_ID=1234
$ zapier env:<span class="hljs-built_in">set</span> 1.0.0 CLIENT_SECRET=abcd

<span class="hljs-comment"># and when running tests locally, don&apos;t forget to define them in .env or in the command!</span>
$ CLIENT_ID=1234 CLIENT_SECRET=abcd zapier <span class="hljs-built_in">test</span>
</code></pre>
    </div>
  </div>
</div><div class="row">
  <div class="row-height">
    <div class="col-md-5 col-sm-12 col-height  docs-primary">
      <p>Your auth definition would look something like this:</p>
    </div>
    <div class="col-md-7 col-sm-12 col-height  docs-code">
      <pre><code class="lang-js"><span class="hljs-keyword">const</span> authentication = {
  <span class="hljs-attr">type</span>: <span class="hljs-string">&apos;oauth2&apos;</span>,
  <span class="hljs-attr">test</span>: {
    <span class="hljs-attr">url</span>:
      <span class="hljs-string">&apos;https://{{bundle.authData.subdomain}}.example.com/api/accounts/me.json&apos;</span>,
  },
  <span class="hljs-comment">// you can provide additional fields for inclusion in authData</span>
  <span class="hljs-attr">oauth2Config</span>: {
    <span class="hljs-comment">// &quot;authorizeUrl&quot; could also be a function returning a string url</span>
    <span class="hljs-attr">authorizeUrl</span>: {
      <span class="hljs-attr">method</span>: <span class="hljs-string">&apos;GET&apos;</span>,
      <span class="hljs-attr">url</span>:
        <span class="hljs-string">&apos;https://{{bundle.inputData.subdomain}}.example.com/api/oauth2/authorize&apos;</span>,
      <span class="hljs-attr">params</span>: {
        <span class="hljs-attr">client_id</span>: <span class="hljs-string">&apos;{{process.env.CLIENT_ID}}&apos;</span>,
        <span class="hljs-attr">state</span>: <span class="hljs-string">&apos;{{bundle.inputData.state}}&apos;</span>,
        <span class="hljs-attr">redirect_uri</span>: <span class="hljs-string">&apos;{{bundle.inputData.redirect_uri}}&apos;</span>,
        <span class="hljs-attr">response_type</span>: <span class="hljs-string">&apos;code&apos;</span>,
      },
    },
    <span class="hljs-comment">// Zapier expects a response providing {access_token: &apos;abcd&apos;}</span>
    <span class="hljs-comment">// &quot;getAccessToken&quot; could also be a function returning an object</span>
    <span class="hljs-attr">getAccessToken</span>: {
      <span class="hljs-attr">method</span>: <span class="hljs-string">&apos;POST&apos;</span>,
      <span class="hljs-attr">url</span>:
        <span class="hljs-string">&apos;https://{{bundle.inputData.subdomain}}.example.com/api/v2/oauth2/token&apos;</span>,
      <span class="hljs-attr">body</span>: {
        <span class="hljs-attr">code</span>: <span class="hljs-string">&apos;{{bundle.inputData.code}}&apos;</span>,
        <span class="hljs-attr">client_id</span>: <span class="hljs-string">&apos;{{process.env.CLIENT_ID}}&apos;</span>,
        <span class="hljs-attr">client_secret</span>: <span class="hljs-string">&apos;{{process.env.CLIENT_SECRET}}&apos;</span>,
        <span class="hljs-attr">redirect_uri</span>: <span class="hljs-string">&apos;{{bundle.inputData.redirect_uri}}&apos;</span>,
        <span class="hljs-attr">grant_type</span>: <span class="hljs-string">&apos;authorization_code&apos;</span>,
      },
      <span class="hljs-attr">headers</span>: {
        <span class="hljs-string">&apos;Content-Type&apos;</span>: <span class="hljs-string">&apos;application/x-www-form-urlencoded&apos;</span>,
      },
    },
    <span class="hljs-attr">scope</span>: <span class="hljs-string">&apos;read,write&apos;</span>,
  },
  <span class="hljs-comment">// If you need any fields upfront, put them here</span>
  <span class="hljs-attr">fields</span>: [
    { <span class="hljs-attr">key</span>: <span class="hljs-string">&apos;subdomain&apos;</span>, <span class="hljs-attr">type</span>: <span class="hljs-string">&apos;string&apos;</span>, <span class="hljs-attr">required</span>: <span class="hljs-literal">true</span>, <span class="hljs-attr">default</span>: <span class="hljs-string">&apos;app&apos;</span> },
    <span class="hljs-comment">// For OAuth2 we store `access_token` and `refresh_token` automatically</span>
    <span class="hljs-comment">// in `bundle.authData` for future use. If you need to save/use something</span>
    <span class="hljs-comment">// that the user shouldn&apos;t need to type/choose, add a &quot;computed&quot; field, like:</span>
    <span class="hljs-comment">// {key: &apos;user_id&apos;: type: &apos;string&apos;, required: false, computed: true}</span>
    <span class="hljs-comment">// And remember to return it in oauth2Config.getAccessToken/refreshAccessToken</span>
  ],
};

<span class="hljs-keyword">const</span> addBearerHeader = <span class="hljs-function">(<span class="hljs-params">request, z, bundle</span>) =&gt;</span> {
  <span class="hljs-keyword">if</span> (bundle.authData &amp;&amp; bundle.authData.access_token) {
    request.headers.Authorization = <span class="hljs-string">`Bearer <span class="hljs-subst">${bundle.authData.access_token}</span>`</span>;
  }
  <span class="hljs-keyword">return</span> request;
};

<span class="hljs-keyword">const</span> App = {
  <span class="hljs-comment">// ...</span>
  <span class="hljs-attr">authentication</span>: authentication,
  <span class="hljs-attr">beforeRequest</span>: [addBearerHeader],
  <span class="hljs-comment">// ...</span>
};

<span class="hljs-built_in">module</span>.exports = App;

</code></pre>
    </div>
  </div>
</div><div class="row">
  <div class="row-height">
    <div class="col-md-5 col-sm-12 col-height  docs-primary">
      <p>For OAuth2, <code>authentication.oauth2Config.authorizeUrl</code>, <code>authentication.oauth2Config.getAccessToken</code>, and <code>authentication.oauth2Config.refreshAccessToken</code> have fields like <code>redirect_uri</code> and <code>state</code> in <code>bundle.inputData</code>. After the code is exchanged for an access token and/or refresh token, those tokens are stored in <code>bundle.authData</code> for the connection.</p><p>Also, <code>authentication.oauth2Config.getAccessToken</code> has access to the additional return values in <code>rawRequest</code> and <code>cleanedRequest</code> should you need to extract other values (for example, from the query string).</p>
    </div>
    <div class="col-md-7 col-sm-12 col-height is-empty docs-code">
      
    </div>
  </div>
</div><div class="row">
  <div class="row-height">
    <div class="col-md-5 col-sm-12 col-height  docs-primary">
      <h2 id="resources">Resources</h2>
    </div>
    <div class="col-md-7 col-sm-12 col-height is-empty docs-code">
      
    </div>
  </div>
</div><div class="row">
  <div class="row-height">
    <div class="col-md-5 col-sm-12 col-height  docs-primary">
      <p>A <code>resource</code> is a representation (as a JavaScript object) of one of the REST resources of your API. Say you have a <code>/recipes</code>
endpoint for working with recipes; you can define a recipe resource in your app that will tell Zapier how to do create,
read, and search operations on that resource.</p>
    </div>
    <div class="col-md-7 col-sm-12 col-height  docs-code">
      <pre><code class="lang-js"><span class="hljs-keyword">const</span> Recipe = {
  <span class="hljs-comment">// `key` is the unique identifier the Zapier backend references</span>
  <span class="hljs-attr">key</span>: <span class="hljs-string">&apos;recipe&apos;</span>,
  <span class="hljs-comment">// `noun` is the user-friendly name displayed in the Zapier UI</span>
  <span class="hljs-attr">noun</span>: <span class="hljs-string">&apos;Recipe&apos;</span>,
  <span class="hljs-comment">// `list` and `create` are just a couple of the methods you can define</span>
  <span class="hljs-attr">list</span>: {
    <span class="hljs-comment">// ...</span>
  },
  <span class="hljs-attr">create</span>: {
    <span class="hljs-comment">// ...</span>
  },
};

</code></pre>
    </div>
  </div>
</div><div class="row">
  <div class="row-height">
    <div class="col-md-5 col-sm-12 col-height  docs-primary">
      <p>The quickest way to create a resource is with the <code>zapier scaffold</code> command:</p>
    </div>
    <div class="col-md-7 col-sm-12 col-height  docs-code">
      <pre><code class="lang-bash">zapier scaffold resource <span class="hljs-string">&quot;Recipe&quot;</span>
</code></pre>
    </div>
  </div>
</div><div class="row">
  <div class="row-height">
    <div class="col-md-5 col-sm-12 col-height  docs-primary">
      <p>This will generate the resource file and add the necessary statements to the <code>index.js</code> file to import it.</p>
    </div>
    <div class="col-md-7 col-sm-12 col-height is-empty docs-code">
      
    </div>
  </div>
</div><div class="row">
  <div class="row-height">
    <div class="col-md-5 col-sm-12 col-height  docs-primary">
      <h3 id="resource-definition">Resource Definition</h3>
    </div>
    <div class="col-md-7 col-sm-12 col-height is-empty docs-code">
      
    </div>
  </div>
</div><div class="row">
  <div class="row-height">
    <div class="col-md-5 col-sm-12 col-height  docs-primary">
      <p>A resource has a few basic properties. The first is the <code>key</code>, which allows Zapier to identify the resource on our backend.
The second is the <code>noun</code>, the user-friendly name of the resource that is presented to users throughout the Zapier UI.</p><blockquote>
<p>Check out <a href="https://github.com/zapier/zapier-platform/tree/master/example-apps/resource">this working example app</a> to see resources in action.</p>
</blockquote><p>After those, there is a set of optional properties that tell Zapier what methods can be performed on the resource.
The complete list of available methods can be found in the <a href="https://github.com/zapier/zapier-platform/blob/master/packages/schema/docs/build/schema.md#resourceschema">Resource Schema Docs</a>.
For now, let&apos;s focus on two:</p><ul>
<li><code>list</code> - Tells Zapier how to fetch a set of this resource. This becomes a Trigger in the Zapier Editor.</li>
<li><code>create</code> - Tells Zapier how to create a new instance of the resource. This becomes an Action in the Zapier Editor.</li>
</ul><p>Here is a complete example of what the list method might look like</p>
    </div>
    <div class="col-md-7 col-sm-12 col-height  docs-code">
      <pre><code class="lang-js"><span class="hljs-keyword">const</span> Recipe = {
  <span class="hljs-attr">key</span>: <span class="hljs-string">&apos;recipe&apos;</span>,
  <span class="hljs-comment">// ...</span>
  <span class="hljs-attr">list</span>: {
    <span class="hljs-attr">display</span>: {
      <span class="hljs-attr">label</span>: <span class="hljs-string">&apos;New Recipe&apos;</span>,
      <span class="hljs-attr">description</span>: <span class="hljs-string">&apos;Triggers when a new recipe is added.&apos;</span>,
    },
    <span class="hljs-attr">operation</span>: {
      <span class="hljs-attr">perform</span>: {
        <span class="hljs-attr">url</span>: <span class="hljs-string">&apos;https://example.com/recipes&apos;</span>,
      },
    },
  },
};

</code></pre>
    </div>
  </div>
</div><div class="row">
  <div class="row-height">
    <div class="col-md-5 col-sm-12 col-height  docs-primary">
      <p>The method is made up of two properties, a <code>display</code> and an <code>operation</code>. The <code>display</code> property (<a href="https://github.com/zapier/zapier-platform/blob/master/packages/schema/docs/build/schema.md#basicdisplayschema">schema</a>) holds the info needed to present the method as an available Trigger in the Zapier Editor. The <code>operation</code> (<a href="https://github.com/zapier/zapier-platform/blob/master/packages/schema/docs/build/schema.md#resourceschema">schema</a>) provides the implementation to make the API call.</p><p>Adding a create method looks very similar.</p>
    </div>
    <div class="col-md-7 col-sm-12 col-height  docs-code">
      <pre><code class="lang-js"><span class="hljs-keyword">const</span> Recipe = {
  <span class="hljs-attr">key</span>: <span class="hljs-string">&apos;recipe&apos;</span>,
  <span class="hljs-comment">// ...</span>
  <span class="hljs-attr">list</span>: {
    <span class="hljs-comment">// ...</span>
  },
  <span class="hljs-attr">create</span>: {
    <span class="hljs-attr">display</span>: {
      <span class="hljs-attr">label</span>: <span class="hljs-string">&apos;Add Recipe&apos;</span>,
      <span class="hljs-attr">description</span>: <span class="hljs-string">&apos;Adds a new recipe to our cookbook.&apos;</span>,
    },
    <span class="hljs-attr">operation</span>: {
      <span class="hljs-attr">perform</span>: {
        <span class="hljs-attr">method</span>: <span class="hljs-string">&apos;POST&apos;</span>,
        <span class="hljs-attr">url</span>: <span class="hljs-string">&apos;https://example.com/recipes&apos;</span>,
        <span class="hljs-attr">body</span>: {
          <span class="hljs-attr">name</span>: <span class="hljs-string">&apos;Baked Falafel&apos;</span>,
          <span class="hljs-attr">style</span>: <span class="hljs-string">&apos;mediterranean&apos;</span>,
        },
      },
    },
  },
};

</code></pre>
    </div>
  </div>
</div><div class="row">
  <div class="row-height">
    <div class="col-md-5 col-sm-12 col-height  docs-primary">
      <p>Every method you define on a <code>resource</code> Zapier converts to the appropriate Trigger, Create, or Search. Our examples
above would result in an app with a New Recipe Trigger and an Add Recipe Create.</p><p>Note the keys for the Trigger, Create, Search, and Search or Create are automatically generated (in case you want to use them in a dynamic dropdown), like: <code>{resourceName}List</code>, <code>{resourceName}Create</code>, <code>{resourceName}Search</code>, and <code>{resourceName}SearchOrCreate</code>; in the examples above, <code>{resourceName}</code> would be <code>recipe</code>.</p>
    </div>
    <div class="col-md-7 col-sm-12 col-height is-empty docs-code">
      
    </div>
  </div>
</div><div class="row">
  <div class="row-height">
    <div class="col-md-5 col-sm-12 col-height  docs-primary">
      <h2 id="triggerssearchescreates">Triggers/Searches/Creates</h2>
    </div>
    <div class="col-md-7 col-sm-12 col-height is-empty docs-code">
      
    </div>
  </div>
</div><div class="row">
  <div class="row-height">
    <div class="col-md-5 col-sm-12 col-height  docs-primary">
      <p>Triggers, Searches, and Creates are the way an app defines what it is able to do. Triggers read
data into Zapier (i.e. watch for new recipes). Searches locate individual records (find recipe by title). Creates create
new records in your system (add a recipe to the catalog).</p><p>The definition for each of these follows the same structure. Here is an example of a trigger:</p>
    </div>
    <div class="col-md-7 col-sm-12 col-height  docs-code">
      <pre><code class="lang-js"><span class="hljs-keyword">const</span> App = {
  <span class="hljs-comment">// ...</span>
  <span class="hljs-attr">triggers</span>: {
    <span class="hljs-attr">new_recipe</span>: {
      <span class="hljs-attr">key</span>: <span class="hljs-string">&apos;new_recipe&apos;</span>, <span class="hljs-comment">// uniquely identifies the trigger</span>
      <span class="hljs-attr">noun</span>: <span class="hljs-string">&apos;Recipe&apos;</span>, <span class="hljs-comment">// user-friendly word that is used to refer to the resource</span>
      <span class="hljs-comment">// `display` controls the presentation in the Zapier Editor</span>
      <span class="hljs-attr">display</span>: {
        <span class="hljs-attr">label</span>: <span class="hljs-string">&apos;New Recipe&apos;</span>,
        <span class="hljs-attr">description</span>: <span class="hljs-string">&apos;Triggers when a new recipe is added.&apos;</span>,
      },
      <span class="hljs-comment">// `operation` implements the API call used to fetch the data</span>
      <span class="hljs-attr">operation</span>: {
        <span class="hljs-attr">perform</span>: {
          <span class="hljs-attr">url</span>: <span class="hljs-string">&apos;https://example.com/recipes&apos;</span>,
        },
      },
    },
    <span class="hljs-attr">another_trigger</span>: {
      <span class="hljs-comment">// Another trigger definition...</span>
    },
  },
};

</code></pre>
    </div>
  </div>
</div><div class="row">
  <div class="row-height">
    <div class="col-md-5 col-sm-12 col-height  docs-primary">
      <p>You can find more details on the definition for each by looking at the <a href="https://github.com/zapier/zapier-platform/blob/master/packages/schema/docs/build/schema.md#triggerschema">Trigger Schema</a>,
<a href="https://github.com/zapier/zapier-platform/blob/master/packages/schema/docs/build/schema.md#searchschema">Search Schema</a>, and <a href="https://github.com/zapier/zapier-platform/blob/master/packages/schema/docs/build/schema.md#createschema">Create Schema</a>.</p><blockquote>
<p>To create a new integration with a premade trigger, search, or create, run <code>zapier init [your app name]</code> and select from the list that appears. You can also check out our working example apps <a href="https://github.com/zapier/zapier-platform/tree/master/example-apps">here</a>. </p>
</blockquote><blockquote>
<p>To add a trigger, search, or create to an existing integration, run <code>zapier scaffold [trigger|search|create] [noun]</code> to create the necessary files to your project. For example, <code>zapier scaffold trigger post</code> will create a new trigger called &quot;New Post&quot;.</p>
</blockquote>
    </div>
    <div class="col-md-7 col-sm-12 col-height is-empty docs-code">
      
    </div>
  </div>
</div><div class="row">
  <div class="row-height">
    <div class="col-md-5 col-sm-12 col-height  docs-primary">
      <h3 id="return-types">Return Types</h3>
    </div>
    <div class="col-md-7 col-sm-12 col-height is-empty docs-code">
      
    </div>
  </div>
</div><div class="row">
  <div class="row-height">
    <div class="col-md-5 col-sm-12 col-height  docs-primary">
      <p>Each of the 3 types of function expects a certain type of object. As of core v1.0.11, there are automated checks to let you know when you&apos;re trying to pass the wrong type back. For reference, each expects:</p>
    </div>
    <div class="col-md-7 col-sm-12 col-height is-empty docs-code">
      
    </div>
  </div>
</div><div class="row">
  <div class="row-height">
    <div class="col-md-5 col-sm-12 col-height  docs-primary">
      <table>
<thead>
<tr>
<th>Method</th>
<th>Return Type</th>
<th>Notes</th>
</tr>
</thead>
<tbody>
<tr>
<td>Trigger</td>
<td>Array</td>
<td>0 or more objects; passed to the <a href="https://zapier.com/developer/documentation/v2/deduplication/">deduper</a> if polling</td>
</tr>
<tr>
<td>Search</td>
<td>Array</td>
<td>0 or more objects. Only the first object will be returned, so if len &gt; 1, put the best match first</td>
</tr>
<tr>
<td>Action</td>
<td>Object</td>
<td>Return values are evaluated by <a href="https://lodash.com/docs#isPlainObject"><code>isPlainObject</code></a></td>
</tr>
</tbody>
</table>
    </div>
    <div class="col-md-7 col-sm-12 col-height is-empty docs-code">
      
    </div>
  </div>
</div><div class="row">
  <div class="row-height">
    <div class="col-md-5 col-sm-12 col-height  docs-primary">
      <p>When a trigger function returns an empty array, the Zap will not trigger. For REST Hook triggers, this can be used to filter data if the available subscription options are not specific enough for the Zap&apos;s needs.</p>
    </div>
    <div class="col-md-7 col-sm-12 col-height is-empty docs-code">
      
    </div>
  </div>
</div><div class="row">
  <div class="row-height">
    <div class="col-md-5 col-sm-12 col-height  docs-primary">
      <h3 id="fallback-sample">Fallback Sample</h3>
    </div>
    <div class="col-md-7 col-sm-12 col-height is-empty docs-code">
      
    </div>
  </div>
</div><div class="row">
  <div class="row-height">
    <div class="col-md-5 col-sm-12 col-height  docs-primary">
      <p>In cases where Zapier needs to show an example record to the user, but we are unable to get a live example from the API, Zapier will fallback to this hard-coded sample. This should reflect the data structure of the Trigger&apos;s perform method, and have dummy values that we can show to any user.</p>
    </div>
    <div class="col-md-7 col-sm-12 col-height  docs-code">
      <pre><code class="lang-js">,<span class="hljs-attr">sample</span>: {
  <span class="hljs-attr">dummydata_field1</span>: <span class="hljs-string">&apos;This will be compared against your perform method output&apos;</span>
  <span class="hljs-attr">style</span>: <span class="hljs-string">&apos;mediterranean&apos;</span>
}
</code></pre>
    </div>
  </div>
</div><div class="row">
  <div class="row-height">
    <div class="col-md-5 col-sm-12 col-height  docs-primary">
      <h2 id="input-fields">Input Fields</h2>
    </div>
    <div class="col-md-7 col-sm-12 col-height is-empty docs-code">
      
    </div>
  </div>
</div><div class="row">
  <div class="row-height">
    <div class="col-md-5 col-sm-12 col-height  docs-primary">
      <p>On each trigger, search, or create in the <code>operation</code> directive - you can provide an array of objects as fields under the <code>inputFields</code>. Input Fields are what your users would see in the main Zapier user interface. For example, you might have a &quot;Create Contact&quot; action with fields like &quot;First name&quot;, &quot;Last name&quot;, &quot;Email&quot;, etc. These fields will be able to accept input from previous steps in a Zap, for example:</p><p><img src="https://cdn.zappy.app/52721a3cb202446b7c298e303b710471.gif" alt="gif of setting up an action field in Zap Editor"></p><p>You can find more details about setting action fields from a user perspective in <a href="https://zapier.com/help/creating-zap/#set-up-action-template">our help documentation</a>.</p><p>Those fields have various options you can provide, here is a succinct example:</p>
    </div>
    <div class="col-md-7 col-sm-12 col-height  docs-code">
      <pre><code class="lang-js"><span class="hljs-keyword">const</span> App = {
  <span class="hljs-comment">// ...</span>
  <span class="hljs-attr">creates</span>: {
    <span class="hljs-attr">create_recipe</span>: {
      <span class="hljs-comment">// ...</span>
      <span class="hljs-attr">operation</span>: {
        <span class="hljs-comment">// an array of objects is the simplest way</span>
        <span class="hljs-attr">inputFields</span>: [
          {
            <span class="hljs-attr">key</span>: <span class="hljs-string">&apos;title&apos;</span>,
            <span class="hljs-attr">required</span>: <span class="hljs-literal">true</span>,
            <span class="hljs-attr">label</span>: <span class="hljs-string">&apos;Title of Recipe&apos;</span>,
            <span class="hljs-attr">helpText</span>: <span class="hljs-string">&apos;Name your recipe!&apos;</span>,
          },
          {
            <span class="hljs-attr">key</span>: <span class="hljs-string">&apos;style&apos;</span>,
            <span class="hljs-attr">required</span>: <span class="hljs-literal">true</span>,
            <span class="hljs-attr">choices</span>: { <span class="hljs-attr">mexican</span>: <span class="hljs-string">&apos;Mexican&apos;</span>, <span class="hljs-attr">italian</span>: <span class="hljs-string">&apos;Italian&apos;</span> },
          },
        ],
        <span class="hljs-attr">perform</span>: <span class="hljs-function"><span class="hljs-params">()</span> =&gt;</span> {},
      },
    },
  },
};

</code></pre>
    </div>
  </div>
</div><div class="row">
  <div class="row-height">
    <div class="col-md-5 col-sm-12 col-height  docs-primary">
      <p>You can find more details on the different field schema options at <a href="https://github.com/zapier/zapier-platform/blob/master/packages/schema/docs/build/schema.md#fieldschema">our Field Schema</a>.</p>
    </div>
    <div class="col-md-7 col-sm-12 col-height is-empty docs-code">
      
    </div>
  </div>
</div><div class="row">
  <div class="row-height">
    <div class="col-md-5 col-sm-12 col-height  docs-primary">
      <h3 id="customdynamic-fields">Custom/Dynamic Fields</h3>
    </div>
    <div class="col-md-7 col-sm-12 col-height is-empty docs-code">
      
    </div>
  </div>
</div><div class="row">
  <div class="row-height">
    <div class="col-md-5 col-sm-12 col-height  docs-primary">
      <p>In some cases, you may need to provide dynamically-generated fields - especially for custom ones. This is common functionality for CRMs, form software, databases, and other highly-customizable platforms. Instead of an explicit field definition, you can provide a function we&apos;ll evaluate to return a list of fields - merging the dynamic with the static fields.</p><blockquote>
<p>You should see <code>bundle.inputData</code> partially filled in as users provide data - even in field retrieval. This allows you to build hierarchical relationships into fields (e.g. only show issues from the previously selected project).</p>
</blockquote><blockquote>
<p>A function that returns a list of dynamic fields cannot include additional functions in that list to call for dynamic fields.</p>
</blockquote>
    </div>
    <div class="col-md-7 col-sm-12 col-height  docs-code">
      <pre><code class="lang-js"><span class="hljs-keyword">const</span> recipeFields = <span class="hljs-keyword">async</span> (z, bundle) =&gt; {
  <span class="hljs-keyword">const</span> response = <span class="hljs-keyword">await</span> z.request(<span class="hljs-string">&apos;https://example.com/api/v2/fields.json&apos;</span>);

  <span class="hljs-comment">// Call response.throwForStatus() if you&apos;re using zapier-platform-core v9 or older</span>

  <span class="hljs-comment">// Should return an array like [{&quot;key&quot;:&quot;field_1&quot;},{&quot;key&quot;:&quot;field_2&quot;}]</span>
  <span class="hljs-keyword">return</span> response.data; <span class="hljs-comment">// response.json if you&apos;re using core v9 or older</span>
};

<span class="hljs-keyword">const</span> App = {
  <span class="hljs-comment">// ...</span>
  <span class="hljs-attr">creates</span>: {
    <span class="hljs-attr">create_recipe</span>: {
      <span class="hljs-comment">// ...</span>
      <span class="hljs-attr">operation</span>: {
        <span class="hljs-comment">// an array of objects is the simplest way</span>
        <span class="hljs-attr">inputFields</span>: [
          {
            <span class="hljs-attr">key</span>: <span class="hljs-string">&apos;title&apos;</span>,
            <span class="hljs-attr">required</span>: <span class="hljs-literal">true</span>,
            <span class="hljs-attr">label</span>: <span class="hljs-string">&apos;Title of Recipe&apos;</span>,
            <span class="hljs-attr">helpText</span>: <span class="hljs-string">&apos;Name your recipe!&apos;</span>,
          },
          {
            <span class="hljs-attr">key</span>: <span class="hljs-string">&apos;style&apos;</span>,
            <span class="hljs-attr">required</span>: <span class="hljs-literal">true</span>,
            <span class="hljs-attr">choices</span>: { <span class="hljs-attr">mexican</span>: <span class="hljs-string">&apos;Mexican&apos;</span>, <span class="hljs-attr">italian</span>: <span class="hljs-string">&apos;Italian&apos;</span> },
          },
          recipeFields, <span class="hljs-comment">// provide a function inline - we&apos;ll merge the results!</span>
        ],
        <span class="hljs-attr">perform</span>: <span class="hljs-function"><span class="hljs-params">()</span> =&gt;</span> {},
      },
    },
  },
};

</code></pre>
    </div>
  </div>
</div><div class="row">
  <div class="row-height">
    <div class="col-md-5 col-sm-12 col-height  docs-primary">
      <p>Additionally, if there is a field that affects the generation of dynamic fields, you can set the property <code>altersDynamicFields: true</code>. This informs the Zapier UI whenever the value of that field changes, the input fields need to be recomputed. For example, imagine the selection on a static dropdown called &quot;Dessert Type&quot; determining whether the function generating dynamic fields includes the field &quot;With Sprinkles?&quot; or not. If the value in one input field affects others, this is an important property to set.</p>
    </div>
    <div class="col-md-7 col-sm-12 col-height  docs-code">
      <pre><code class="lang-js"><span class="hljs-built_in">module</span>.exports = {
  <span class="hljs-attr">key</span>: <span class="hljs-string">&apos;dessert&apos;</span>,
  <span class="hljs-attr">noun</span>: <span class="hljs-string">&apos;Dessert&apos;</span>,
  <span class="hljs-attr">display</span>: {
    <span class="hljs-attr">label</span>: <span class="hljs-string">&apos;Order Dessert&apos;</span>,
    <span class="hljs-attr">description</span>: <span class="hljs-string">&apos;Orders a dessert.&apos;</span>,
  },
  <span class="hljs-attr">operation</span>: {
    <span class="hljs-attr">inputFields</span>: [
      {
        <span class="hljs-attr">key</span>: <span class="hljs-string">&apos;type&apos;</span>,
        <span class="hljs-attr">required</span>: <span class="hljs-literal">true</span>,
        <span class="hljs-attr">choices</span>: { <span class="hljs-number">1</span>: <span class="hljs-string">&apos;cake&apos;</span>, <span class="hljs-number">2</span>: <span class="hljs-string">&apos;ice cream&apos;</span>, <span class="hljs-number">3</span>: <span class="hljs-string">&apos;cookie&apos;</span> },
        <span class="hljs-attr">altersDynamicFields</span>: <span class="hljs-literal">true</span>,
      },
      <span class="hljs-function"><span class="hljs-keyword">function</span> (<span class="hljs-params">z, bundle</span>) </span>{
        <span class="hljs-keyword">if</span> (bundle.inputData.type === <span class="hljs-string">&apos;2&apos;</span>) {
          <span class="hljs-keyword">return</span> [{ <span class="hljs-attr">key</span>: <span class="hljs-string">&apos;with_sprinkles&apos;</span>, <span class="hljs-attr">type</span>: <span class="hljs-string">&apos;boolean&apos;</span> }];
        }
        <span class="hljs-keyword">return</span> [];
      },
    ],
    <span class="hljs-attr">perform</span>: <span class="hljs-function"><span class="hljs-keyword">function</span> (<span class="hljs-params">z, bundle</span>) </span>{
      <span class="hljs-comment">/* ... */</span>
    },
  },
};

</code></pre>
    </div>
  </div>
</div><div class="row">
  <div class="row-height">
    <div class="col-md-5 col-sm-12 col-height  docs-primary">
      <blockquote>
<p>Only dropdowns support <code>altersDynamicFields</code>.</p>
</blockquote><p>When using dynamic fields, the fields will be retrieved in three different contexts:</p><ul>
<li>Whenever the value of a field with <code>altersDynamicFields</code> is changed, as described above.</li>
<li>Whenever the Zap Editor opens the &quot;Set up&quot; section for the trigger or action.</li>
<li>Whenever the &quot;Refresh fields&quot; button at the bottom of the Editor&apos;s &quot;Set up&quot; section is clicked.</li>
</ul><p>Be sure to set up your code accordingly - for example, don&apos;t rely on any input fields already having a value, since they won&apos;t have one the first time the &quot;Set up&quot; section loads.</p>
    </div>
    <div class="col-md-7 col-sm-12 col-height is-empty docs-code">
      
    </div>
  </div>
</div><div class="row">
  <div class="row-height">
    <div class="col-md-5 col-sm-12 col-height  docs-primary">
      <h3 id="dynamic-dropdowns">Dynamic Dropdowns</h3>
    </div>
    <div class="col-md-7 col-sm-12 col-height is-empty docs-code">
      
    </div>
  </div>
</div><div class="row">
  <div class="row-height">
    <div class="col-md-5 col-sm-12 col-height  docs-primary">
      <p>Sometimes, API endpoints require clients to specify a parent object in order to create or access the child resources. For instance, specifying a spreadsheet id in order to retrieve its worksheets. Since people don&apos;t speak in auto-incremented ID&apos;s, it is necessary that Zapier offer a simple way to select that parent using human readable handles.</p><p>Our solution is to present users a dropdown that is populated by making a live API call to fetch a list of parent objects. We call these special dropdowns &quot;dynamic dropdowns.&quot;</p><p>To define one you include the <code>dynamic</code> property on the <code>inputFields</code> object. The value for the property is a dot-separated <em>string</em> concatenation.</p>
    </div>
    <div class="col-md-7 col-sm-12 col-height  docs-code">
      <pre><code class="lang-js"><span class="hljs-comment">//...</span>
<span class="hljs-attr">issue</span>: {
  <span class="hljs-attr">key</span>: <span class="hljs-string">&apos;issue&apos;</span>,
  <span class="hljs-comment">//...</span>
  <span class="hljs-attr">create</span>: {
    <span class="hljs-comment">//...</span>
    <span class="hljs-attr">operation</span>: {
      <span class="hljs-attr">inputFields</span>: [
        {
          <span class="hljs-attr">key</span>: <span class="hljs-string">&apos;project_id&apos;</span>,
          <span class="hljs-attr">required</span>: <span class="hljs-literal">true</span>,
          <span class="hljs-attr">label</span>: <span class="hljs-string">&apos;This is a dynamic dropdown&apos;</span>,
          <span class="hljs-attr">dynamic</span>: <span class="hljs-string">&apos;project.id.name&apos;</span>
        }, <span class="hljs-comment">// will call the trigger with a key of project</span>
        {
          <span class="hljs-attr">key</span>: <span class="hljs-string">&apos;title&apos;</span>,
          <span class="hljs-attr">required</span>: <span class="hljs-literal">true</span>,
          <span class="hljs-attr">label</span>: <span class="hljs-string">&apos;Title&apos;</span>,
          <span class="hljs-attr">helpText</span>: <span class="hljs-string">&apos;What is the name of the issue?&apos;</span>
        }
      ]
    }
  }
}

</code></pre>
    </div>
  </div>
</div><div class="row">
  <div class="row-height">
    <div class="col-md-5 col-sm-12 col-height  docs-primary">
      <p>The dot-separated string concatenation follows this pattern:</p><ul>
<li>The key of the trigger you want to use to power the dropdown. <em>required</em></li>
<li>The value to be made available in bundle.inputData. <em>required</em></li>
<li>The human friendly value to be shown on the left of the dropdown in bold. <em>optional</em></li>
</ul><p>In the above code example the dynamic property makes reference to a trigger with a key of project. Assuming the project trigger returns an array of objects and each object contains an id and name key, i.e.</p>
    </div>
    <div class="col-md-7 col-sm-12 col-height  docs-code">
      <pre><code class="lang-js">[
  { <span class="hljs-attr">id</span>: <span class="hljs-string">&apos;1&apos;</span>, <span class="hljs-attr">name</span>: <span class="hljs-string">&apos;First Option&apos;</span>, <span class="hljs-attr">dateCreated</span>: <span class="hljs-string">&apos;01/01/2000&apos;</span> },
  { <span class="hljs-attr">id</span>: <span class="hljs-string">&apos;2&apos;</span>, <span class="hljs-attr">name</span>: <span class="hljs-string">&apos;Second Option&apos;</span>, <span class="hljs-attr">dateCreated</span>: <span class="hljs-string">&apos;01/01/2000&apos;</span> },
  { <span class="hljs-attr">id</span>: <span class="hljs-string">&apos;3&apos;</span>, <span class="hljs-attr">name</span>: <span class="hljs-string">&apos;Third Option&apos;</span>, <span class="hljs-attr">dateCreated</span>: <span class="hljs-string">&apos;01/01/2000&apos;</span> },
  { <span class="hljs-attr">id</span>: <span class="hljs-string">&apos;4&apos;</span>, <span class="hljs-attr">name</span>: <span class="hljs-string">&apos;Fourth Option&apos;</span>, <span class="hljs-attr">dateCreated</span>: <span class="hljs-string">&apos;01/01/2000&apos;</span> },
];

</code></pre>
    </div>
  </div>
</div><div class="row">
  <div class="row-height">
    <div class="col-md-5 col-sm-12 col-height  docs-primary">
      <p>The dynamic dropdown would look something like this.
<img src="https://cdn.zappy.app/6a90fcc532704f6c14b91586f5cd1d5b.png" alt="screenshot of dynamic dropdown in Zap Editor"></p><p>In the first code example the dynamic dropdown is powered by a trigger. You can also use a resource to power a dynamic dropdown. To do this combine the resource key and the resource method using camel case.</p>
    </div>
    <div class="col-md-7 col-sm-12 col-height  docs-code">
      <pre><code class="lang-js"><span class="hljs-keyword">const</span> App = {
  <span class="hljs-comment">// ...</span>
  <span class="hljs-attr">resources</span>: {
    <span class="hljs-attr">project</span>: {
      <span class="hljs-attr">key</span>: <span class="hljs-string">&apos;project&apos;</span>,
      <span class="hljs-comment">// ...</span>
      <span class="hljs-attr">list</span>: {
        <span class="hljs-comment">// ...</span>
        <span class="hljs-attr">operation</span>: {
          <span class="hljs-attr">perform</span>: <span class="hljs-function"><span class="hljs-params">()</span> =&gt;</span> {
            <span class="hljs-keyword">return</span> [{ <span class="hljs-attr">id</span>: <span class="hljs-number">123</span>, <span class="hljs-attr">name</span>: <span class="hljs-string">&apos;Project 1&apos;</span> }];
          }, <span class="hljs-comment">// called for project_id dropdown</span>
        },
      },
    },
    <span class="hljs-attr">issue</span>: {
      <span class="hljs-attr">key</span>: <span class="hljs-string">&apos;issue&apos;</span>,
      <span class="hljs-comment">// ...</span>
      <span class="hljs-attr">create</span>: {
        <span class="hljs-comment">// ...</span>
        <span class="hljs-attr">operation</span>: {
          <span class="hljs-attr">inputFields</span>: [
            {
              <span class="hljs-attr">key</span>: <span class="hljs-string">&apos;project_id&apos;</span>,
              <span class="hljs-attr">required</span>: <span class="hljs-literal">true</span>,
              <span class="hljs-attr">label</span>: <span class="hljs-string">&apos;Project&apos;</span>,
              <span class="hljs-attr">dynamic</span>: <span class="hljs-string">&apos;projectList.id.name&apos;</span>,
            }, <span class="hljs-comment">// calls project.list</span>
            {
              <span class="hljs-attr">key</span>: <span class="hljs-string">&apos;title&apos;</span>,
              <span class="hljs-attr">required</span>: <span class="hljs-literal">true</span>,
              <span class="hljs-attr">label</span>: <span class="hljs-string">&apos;Title&apos;</span>,
              <span class="hljs-attr">helpText</span>: <span class="hljs-string">&apos;What is the name of the issue?&apos;</span>,
            },
          ],
        },
      },
    },
  },
};

</code></pre>
    </div>
  </div>
</div><div class="row">
  <div class="row-height">
    <div class="col-md-5 col-sm-12 col-height  docs-primary">
      <p>In some cases you will need to power a dynamic dropdown but do not want to make the Trigger available to the end user. Here it is best practice to create the trigger and set <code>hidden: true</code> on it&apos;s display object.</p>
    </div>
    <div class="col-md-7 col-sm-12 col-height  docs-code">
      <pre><code class="lang-js"><span class="hljs-keyword">const</span> App = {
  <span class="hljs-comment">// ...</span>
  <span class="hljs-attr">triggers</span>: {
    <span class="hljs-attr">new_project</span>: {
      <span class="hljs-attr">key</span>: <span class="hljs-string">&apos;project&apos;</span>,
      <span class="hljs-attr">noun</span>: <span class="hljs-string">&apos;Project&apos;</span>,
      <span class="hljs-comment">// `display` controls the presentation in the Zapier Editor</span>
      <span class="hljs-attr">display</span>: {
        <span class="hljs-attr">label</span>: <span class="hljs-string">&apos;New Project&apos;</span>,
        <span class="hljs-attr">description</span>: <span class="hljs-string">&apos;Triggers when a new project is added.&apos;</span>,
        <span class="hljs-attr">hidden</span>: <span class="hljs-literal">true</span>,
      },
      <span class="hljs-attr">operation</span>: {
        <span class="hljs-attr">perform</span>: projectListRequest,
      },
    },
    <span class="hljs-attr">another_trigger</span>: {
      <span class="hljs-comment">// Another trigger definition...</span>
    },
  },
};

</code></pre>
    </div>
  </div>
</div><div class="row">
  <div class="row-height">
    <div class="col-md-5 col-sm-12 col-height  docs-primary">
      <p>You can have multiple dynamic dropdowns in a single Trigger or Action. And a dynamic dropdown can depend on the value chosen in another dynamic dropdown when making it&apos;s API call. Such as a Spreadsheet and Worksheet dynamic dropdown in a trigger or action. This means you must make sure that the key of the first dynamic dropdown is the same as referenced in the trigger powering the second.</p><p>Let&apos;s say you have a Worksheet trigger with a <code>perform</code> method similar to this.</p>
    </div>
    <div class="col-md-7 col-sm-12 col-height  docs-code">
      <pre><code class="lang-js">perform: <span class="hljs-keyword">async</span> (z, bundle) =&gt; {
  <span class="hljs-keyword">const</span> response = <span class="hljs-keyword">await</span> z.request(<span class="hljs-string">&apos;https://example.com/api/v2/projects.json&apos;</span>, {
    <span class="hljs-attr">params</span>: {
      <span class="hljs-attr">spreadsheet_id</span>: bundle.inputData.spreadsheet_id,
    },
  });

  <span class="hljs-comment">// response.throwForStatus() if you&apos;re using core v9 or older</span>

  <span class="hljs-keyword">return</span> response.data; <span class="hljs-comment">// or response.json if you&apos;re using core v9 or older</span>
};

</code></pre>
    </div>
  </div>
</div><div class="row">
  <div class="row-height">
    <div class="col-md-5 col-sm-12 col-height  docs-primary">
      <p>And your New Records trigger has a Spreadsheet and a Worksheet dynamic dropdown. The Spreadsheet dynamic dropdown must have a key of <code>spreadsheet_id</code>. When the user selects a spreadsheet via the dynamic dropdown the value chosen is made available in <code>bundle.inputData</code>. It will then be passed to the Worksheet trigger when the user clicks on the Worksheet dynamic dropdown.</p>
    </div>
    <div class="col-md-7 col-sm-12 col-height  docs-code">
      <pre><code class="lang-js"><span class="hljs-keyword">const</span> App = {
  <span class="hljs-comment">// ...</span>
  <span class="hljs-attr">triggers</span>: {
    <span class="hljs-comment">// ...</span>
    <span class="hljs-attr">issue</span>: {
      <span class="hljs-attr">key</span>: <span class="hljs-string">&apos;new_records&apos;</span>,
      <span class="hljs-comment">// ...</span>
      <span class="hljs-attr">operation</span>: {
        <span class="hljs-attr">inputFields</span>: [
          {
            <span class="hljs-attr">key</span>: <span class="hljs-string">&apos;spreadsheet_id&apos;</span>,
            <span class="hljs-attr">required</span>: <span class="hljs-literal">true</span>,
            <span class="hljs-attr">label</span>: <span class="hljs-string">&apos;Spreadsheet&apos;</span>,
            <span class="hljs-attr">dynamic</span>: <span class="hljs-string">&apos;spreadsheet.id.name&apos;</span>,
          },
          {
            <span class="hljs-attr">key</span>: <span class="hljs-string">&apos;worksheet_id&apos;</span>,
            <span class="hljs-attr">required</span>: <span class="hljs-literal">true</span>,
            <span class="hljs-attr">label</span>: <span class="hljs-string">&apos;Worksheet&apos;</span>,
            <span class="hljs-attr">dynamic</span>: <span class="hljs-string">&apos;worksheet.id.name&apos;</span>,
          },
        ],
      },
    },
  },
};

</code></pre>
    </div>
  </div>
</div><div class="row">
  <div class="row-height">
    <div class="col-md-5 col-sm-12 col-height  docs-primary">
      <p>The <a href="https://zapier.com/apps/google-sheets/integrations#triggers-and-actions">Google Sheets</a> integration is an example of this pattern.</p><p>If you want your trigger to perform specific scripting for a dynamic dropdown you will need to make use of <code>bundle.meta.isFillingDynamicDropdown</code>. This can be useful if need to make use of <a href="#whats-the-deal-with-pagination-when-is-it-used-and-how-does-it-work">pagination</a> in the dynamic dropdown to load more options.</p>
    </div>
    <div class="col-md-7 col-sm-12 col-height  docs-code">
      <pre><code class="lang-js"><span class="hljs-keyword">const</span> App = {
  <span class="hljs-comment">// ...</span>
  <span class="hljs-attr">resources</span>: {
    <span class="hljs-attr">project</span>: {
      <span class="hljs-attr">key</span>: <span class="hljs-string">&apos;project&apos;</span>,
      <span class="hljs-comment">// ...</span>
      <span class="hljs-attr">list</span>: {
        <span class="hljs-comment">// ...</span>
        <span class="hljs-attr">operation</span>: {
          <span class="hljs-attr">canPaginate</span>: <span class="hljs-literal">true</span>,
          <span class="hljs-attr">perform</span>: <span class="hljs-function"><span class="hljs-params">()</span> =&gt;</span> {
            <span class="hljs-keyword">if</span> (bundle.meta.isFillingDynamicDropdown) {
              <span class="hljs-comment">// perform pagination request here</span>
            } <span class="hljs-keyword">else</span> {
              <span class="hljs-keyword">return</span> [{ <span class="hljs-attr">id</span>: <span class="hljs-number">123</span>, <span class="hljs-attr">name</span>: <span class="hljs-string">&apos;Project 1&apos;</span> }];
            }
          },
        },
      },
    },
    <span class="hljs-attr">issue</span>: {
      <span class="hljs-attr">key</span>: <span class="hljs-string">&apos;issue&apos;</span>,
      <span class="hljs-comment">// ...</span>
      <span class="hljs-attr">create</span>: {
        <span class="hljs-comment">// ...</span>
        <span class="hljs-attr">operation</span>: {
          <span class="hljs-attr">inputFields</span>: [
            {
              <span class="hljs-attr">key</span>: <span class="hljs-string">&apos;project_id&apos;</span>,
              <span class="hljs-attr">required</span>: <span class="hljs-literal">true</span>,
              <span class="hljs-attr">label</span>: <span class="hljs-string">&apos;Project&apos;</span>,
              <span class="hljs-attr">dynamic</span>: <span class="hljs-string">&apos;projectList.id.name&apos;</span>,
            }, <span class="hljs-comment">// calls project.list</span>
            {
              <span class="hljs-attr">key</span>: <span class="hljs-string">&apos;title&apos;</span>,
              <span class="hljs-attr">required</span>: <span class="hljs-literal">true</span>,
              <span class="hljs-attr">label</span>: <span class="hljs-string">&apos;Title&apos;</span>,
              <span class="hljs-attr">helpText</span>: <span class="hljs-string">&apos;What is the name of the issue?&apos;</span>,
            },
          ],
        },
      },
    },
  },
};

</code></pre>
    </div>
  </div>
</div><div class="row">
  <div class="row-height">
    <div class="col-md-5 col-sm-12 col-height  docs-primary">
      <h3 id="search-powered-fields">Search-Powered Fields</h3>
    </div>
    <div class="col-md-7 col-sm-12 col-height is-empty docs-code">
      
    </div>
  </div>
</div><div class="row">
  <div class="row-height">
    <div class="col-md-5 col-sm-12 col-height  docs-primary">
      <p>For fields that take id of another object to create a relationship between the two (EG: a project id for a ticket), you can specify the <code>search</code> property on the field to indicate that Zapier needs to prompt the user to setup a Search step to populate the value for this field. Similar to dynamic dropdowns, the value for this property is a dot-separated concatenation of a search&apos;s key and the field to use for the value.</p>
    </div>
    <div class="col-md-7 col-sm-12 col-height  docs-code">
      <pre><code class="lang-js"><span class="hljs-keyword">const</span> App = {
  <span class="hljs-comment">// ...</span>
  <span class="hljs-attr">resources</span>: {
    <span class="hljs-attr">project</span>: {
      <span class="hljs-attr">key</span>: <span class="hljs-string">&apos;project&apos;</span>,
      <span class="hljs-comment">// ...</span>
      <span class="hljs-attr">search</span>: {
        <span class="hljs-comment">// ...</span>
        <span class="hljs-attr">operation</span>: {
          <span class="hljs-attr">perform</span>: <span class="hljs-function"><span class="hljs-params">()</span> =&gt;</span> {
            <span class="hljs-keyword">return</span> [{ <span class="hljs-attr">id</span>: <span class="hljs-number">123</span>, <span class="hljs-attr">name</span>: <span class="hljs-string">&apos;Project 1&apos;</span> }];
          }, <span class="hljs-comment">// called for project_id</span>
        },
      },
    },
    <span class="hljs-attr">issue</span>: {
      <span class="hljs-attr">key</span>: <span class="hljs-string">&apos;issue&apos;</span>,
      <span class="hljs-comment">// ...</span>
      <span class="hljs-attr">create</span>: {
        <span class="hljs-comment">// ...</span>
        <span class="hljs-attr">operation</span>: {
          <span class="hljs-attr">inputFields</span>: [
            {
              <span class="hljs-attr">key</span>: <span class="hljs-string">&apos;project_id&apos;</span>,
              <span class="hljs-attr">required</span>: <span class="hljs-literal">true</span>,
              <span class="hljs-attr">label</span>: <span class="hljs-string">&apos;Project&apos;</span>,
              <span class="hljs-attr">dynamic</span>: <span class="hljs-string">&apos;projectList.id.name&apos;</span>,
              <span class="hljs-attr">search</span>: <span class="hljs-string">&apos;projectSearch.id&apos;</span>,
            }, <span class="hljs-comment">// calls project.search (requires a trigger in the &quot;dynamic&quot; property)</span>
            {
              <span class="hljs-attr">key</span>: <span class="hljs-string">&apos;title&apos;</span>,
              <span class="hljs-attr">required</span>: <span class="hljs-literal">true</span>,
              <span class="hljs-attr">label</span>: <span class="hljs-string">&apos;Title&apos;</span>,
              <span class="hljs-attr">helpText</span>: <span class="hljs-string">&apos;What is the name of the issue?&apos;</span>,
            },
          ],
        },
      },
    },
  },
};

</code></pre>
    </div>
  </div>
</div><div class="row">
  <div class="row-height">
    <div class="col-md-5 col-sm-12 col-height  docs-primary">
      <p><strong>NOTE:</strong> This has to be combined with the <code>dynamic</code> property to give the user a guided experience when setting up a Zap.</p><p>If you don&apos;t define a trigger for the <code>dynamic</code> property, the search connector won&apos;t show.</p>
    </div>
    <div class="col-md-7 col-sm-12 col-height is-empty docs-code">
      
    </div>
  </div>
</div><div class="row">
  <div class="row-height">
    <div class="col-md-5 col-sm-12 col-height  docs-primary">
      <h3 id="computed-fields">Computed Fields</h3>
    </div>
    <div class="col-md-7 col-sm-12 col-height is-empty docs-code">
      
    </div>
  </div>
</div><div class="row">
  <div class="row-height">
    <div class="col-md-5 col-sm-12 col-height  docs-primary">
      <p>In OAuth and Session Auth, Zapier automatically stores every value from an integration&#x2019;s auth API response i.e. that&#x2019;s <code>getAccessToken</code> and <code>refreshAccessToken</code> for OAuth and <code>getSessionKey</code> for session auth.</p><p>You can return additional fields in these responses, on top of the expected <code>access_token</code> or <code>refresh_token</code> for OAuth and <code>sessionKey</code> for Session auth. They will be saved in <code>bundle.authData</code>. You can reference these fields in any subsequent API call as needed.</p><blockquote>
<p>Note: Only OAuth and Session Auth support computed fields.</p>
</blockquote><p>If you want Zapier to validate that these additional fields exist, you need to use Computed Fields. If you define computed fields in your integration, Zapier will check to make sure those fields exist when it runs the authentication test API call.</p><p>Computed fields work like any other field, though with <code>computed: true</code> property, and <code>required: false</code> as user can not enter computed fields themselves. Reference computed fields in API calls as <code>{{bundle.authData.field}}</code>, replacing <code>field</code> with that field&apos;s name from your test API call response.</p><p>You can see examples of computed fields in the <a href="#oauth2">OAuth2</a> or <a href="#session">Session Auth</a> example sections.</p>
    </div>
    <div class="col-md-7 col-sm-12 col-height is-empty docs-code">
      
    </div>
  </div>
</div><div class="row">
  <div class="row-height">
    <div class="col-md-5 col-sm-12 col-height  docs-primary">
      <h3 id="nested--children-line-item-fields">Nested &amp; Children (Line Item) Fields</h3>
    </div>
    <div class="col-md-7 col-sm-12 col-height is-empty docs-code">
      
    </div>
  </div>
</div><div class="row">
  <div class="row-height">
    <div class="col-md-5 col-sm-12 col-height  docs-primary">
      <p>When your action needs to accept an array of items, you can include an input field with the <code>children</code> attribute. The <code>children</code> attribute accepts a list of <a href="https://github.com/zapier/zapier-platform/blob/master/packages/schema/docs/build/schema.md#fieldschema">fields</a> that can be input for each item in this array.</p>
    </div>
    <div class="col-md-7 col-sm-12 col-height  docs-code">
      <pre><code class="lang-js"><span class="hljs-keyword">const</span> App = {
  <span class="hljs-comment">// ...</span>
  <span class="hljs-attr">operation</span>: {
    <span class="hljs-comment">// ...</span>
    <span class="hljs-attr">inputFields</span>: [
      {
        <span class="hljs-attr">key</span>: <span class="hljs-string">&apos;lineItems&apos;</span>,
        <span class="hljs-attr">children</span>: [
          {
            <span class="hljs-attr">key</span>: <span class="hljs-string">&apos;lineItemId&apos;</span>,
            <span class="hljs-attr">type</span>: <span class="hljs-string">&apos;integer&apos;</span>,
            <span class="hljs-attr">label</span>: <span class="hljs-string">&apos;Line Item ID&apos;</span>,
            <span class="hljs-attr">required</span>: <span class="hljs-literal">true</span>,
          },
          {
            <span class="hljs-attr">key</span>: <span class="hljs-string">&apos;name&apos;</span>,
            <span class="hljs-attr">type</span>: <span class="hljs-string">&apos;string&apos;</span>,
            <span class="hljs-attr">label</span>: <span class="hljs-string">&apos;Name&apos;</span>,
            <span class="hljs-attr">required</span>: <span class="hljs-literal">true</span>,
          },
          {
            <span class="hljs-attr">key</span>: <span class="hljs-string">&apos;description&apos;</span>,
            <span class="hljs-attr">type</span>: <span class="hljs-string">&apos;string&apos;</span>,
            <span class="hljs-attr">label</span>: <span class="hljs-string">&apos;Description&apos;</span>,
          },
        ],
      },
    ],
    <span class="hljs-comment">// ...</span>
  },
};

</code></pre>
    </div>
  </div>
</div><div class="row">
  <div class="row-height">
    <div class="col-md-5 col-sm-12 col-height  docs-primary">
      <h2 id="output-fields">Output Fields</h2>
    </div>
    <div class="col-md-7 col-sm-12 col-height is-empty docs-code">
      
    </div>
  </div>
</div><div class="row">
  <div class="row-height">
    <div class="col-md-5 col-sm-12 col-height  docs-primary">
      <p>On each trigger, search, or create in the operation directive - you can provide an array of objects as fields under the <code>outputFields</code>. Output Fields are what your users would see when they select a field provided by your trigger, search or create to map it to another.</p><p>Output Fields are optional, but can be used to:</p><ul>
<li>Define friendly labels for the returned fields. By default, we will <em>humanize</em> for example <code>my_key</code> as <em>My Key</em>.</li>
<li>Make sure that custom fields that may not be found in every live sample and - since they&apos;re custom to the connected account - cannot be defined in the static sample, can still be mapped.</li>
</ul><p>The <a href="https://github.com/zapier/zapier-platform/blob/master/packages/schema/docs/build/schema.md#fieldschema">schema</a> for <code>outputFields</code> is shared with <code>inputFields</code> but only the <code>key</code> and <code>required</code> properties are relevant.</p><p>Custom/Dynamic Output Fields are defined in the same way as <a href="#customdynamic-fields">Custom/Dynamic Input Fields</a>.</p>
    </div>
    <div class="col-md-7 col-sm-12 col-height is-empty docs-code">
      
    </div>
  </div>
</div><div class="row">
  <div class="row-height">
    <div class="col-md-5 col-sm-12 col-height  docs-primary">
      <h3 id="nested--children-line-item-fields">Nested &amp; Children (Line Item) Fields</h3>
    </div>
    <div class="col-md-7 col-sm-12 col-height is-empty docs-code">
      
    </div>
  </div>
</div><div class="row">
  <div class="row-height">
    <div class="col-md-5 col-sm-12 col-height  docs-primary">
      <p>To define an Output Field for a nested field use <code>{{parent}}__{{key}}</code>. For children (line item) fields use <code>{{parent}}[]{{key}}</code>.</p>
    </div>
    <div class="col-md-7 col-sm-12 col-height  docs-code">
      <pre><code class="lang-js"><span class="hljs-keyword">const</span> recipeOutputFields = <span class="hljs-keyword">async</span> (z, bundle) =&gt; {
  <span class="hljs-keyword">const</span> response = <span class="hljs-keyword">await</span> z.request(<span class="hljs-string">&apos;https://example.com/api/v2/fields.json&apos;</span>);

  <span class="hljs-comment">// response.throwForStatus() if you&apos;re using core v9 or older</span>

  <span class="hljs-comment">// Should return an array like [{&quot;key&quot;:&quot;field_1&quot;,&quot;label&quot;:&quot;Label for Custom Field&quot;}]</span>
  <span class="hljs-keyword">return</span> response.data; <span class="hljs-comment">// or response.json if you&apos;re on core v9 or older</span>
};

<span class="hljs-keyword">const</span> App = {
  <span class="hljs-comment">// ...</span>
  <span class="hljs-attr">triggers</span>: {
    <span class="hljs-attr">new_recipe</span>: {
      <span class="hljs-comment">// ...</span>
      <span class="hljs-attr">operation</span>: {
        <span class="hljs-attr">perform</span>: <span class="hljs-function"><span class="hljs-params">()</span> =&gt;</span> {},
        <span class="hljs-attr">sample</span>: {
          <span class="hljs-attr">id</span>: <span class="hljs-number">1</span>,
          <span class="hljs-attr">title</span>: <span class="hljs-string">&apos;Pancake&apos;</span>,
          <span class="hljs-attr">author</span>: {
            <span class="hljs-attr">id</span>: <span class="hljs-number">1</span>,
            <span class="hljs-attr">name</span>: <span class="hljs-string">&apos;Amy&apos;</span>,
          },
          <span class="hljs-attr">ingredients</span>: [
            {
              <span class="hljs-attr">name</span>: <span class="hljs-string">&apos;Egg&apos;</span>,
              <span class="hljs-attr">amount</span>: <span class="hljs-number">1</span>,
            },
            {
              <span class="hljs-attr">name</span>: <span class="hljs-string">&apos;Milk&apos;</span>,
              <span class="hljs-attr">amount</span>: <span class="hljs-number">60</span>,
              <span class="hljs-attr">unit</span>: <span class="hljs-string">&apos;g&apos;</span>,
            },
            {
              <span class="hljs-attr">name</span>: <span class="hljs-string">&apos;Flour&apos;</span>,
              <span class="hljs-attr">amount</span>: <span class="hljs-number">30</span>,
              <span class="hljs-attr">unit</span>: <span class="hljs-string">&apos;g&apos;</span>,
            },
          ],
        },
        <span class="hljs-comment">// an array of objects is the simplest way</span>
        <span class="hljs-attr">outputFields</span>: [
          {
            <span class="hljs-attr">key</span>: <span class="hljs-string">&apos;id&apos;</span>,
            <span class="hljs-attr">label</span>: <span class="hljs-string">&apos;Recipe ID&apos;</span>,
            <span class="hljs-attr">type</span>: <span class="hljs-string">&apos;integer&apos;</span>,
          },
          {
            <span class="hljs-attr">key</span>: <span class="hljs-string">&apos;title&apos;</span>,
            <span class="hljs-attr">label</span>: <span class="hljs-string">&apos;Recipe Title&apos;</span>,
            <span class="hljs-attr">type</span>: <span class="hljs-string">&apos;string&apos;</span>,
          },
          {
            <span class="hljs-attr">key</span>: <span class="hljs-string">&apos;author__id&apos;</span>,
            <span class="hljs-attr">label</span>: <span class="hljs-string">&apos;Author User ID&apos;</span>,
            <span class="hljs-attr">type</span>: <span class="hljs-string">&apos;integer&apos;</span>,
          },
          {
            <span class="hljs-attr">key</span>: <span class="hljs-string">&apos;author__name&apos;</span>,
            <span class="hljs-attr">label</span>: <span class="hljs-string">&apos;Author Name&apos;</span>,
            <span class="hljs-attr">type</span>: <span class="hljs-string">&apos;string&apos;</span>,
          },
          {
            <span class="hljs-attr">key</span>: <span class="hljs-string">&apos;ingredients[]name&apos;</span>,
            <span class="hljs-attr">label</span>: <span class="hljs-string">&apos;Ingredient Name&apos;</span>,
            <span class="hljs-attr">type</span>: <span class="hljs-string">&apos;string&apos;</span>,
          },
          {
            <span class="hljs-attr">key</span>: <span class="hljs-string">&apos;ingredients[]amount&apos;</span>,
            <span class="hljs-attr">label</span>: <span class="hljs-string">&apos;Ingredient Amount&apos;</span>,
            <span class="hljs-attr">type</span>: <span class="hljs-string">&apos;number&apos;</span>,
          },
          {
            <span class="hljs-attr">key</span>: <span class="hljs-string">&apos;ingredients[]unit&apos;</span>,
            <span class="hljs-attr">label</span>: <span class="hljs-string">&apos;Ingredient Unit&apos;</span>,
            <span class="hljs-attr">type</span>: <span class="hljs-string">&apos;string&apos;</span>,
          },
          recipeOutputFields, <span class="hljs-comment">// provide a function inline - we&apos;ll merge the results!</span>
        ],
      },
    },
  },
};

</code></pre>
    </div>
  </div>
</div><div class="row">
  <div class="row-height">
    <div class="col-md-5 col-sm-12 col-height  docs-primary">
      <h2 id="z-object">Z Object</h2>
    </div>
    <div class="col-md-7 col-sm-12 col-height is-empty docs-code">
      
    </div>
  </div>
</div><div class="row">
  <div class="row-height">
    <div class="col-md-5 col-sm-12 col-height  docs-primary">
      <p>We provide several methods off of the <code>z</code> object, which is provided as the first argument to all function calls in your app.</p><blockquote>
<p>The <code>z</code> object is passed into your functions as the first argument - IE: <code>perform: (z) =&gt; {}</code>.</p>
</blockquote>
    </div>
    <div class="col-md-7 col-sm-12 col-height is-empty docs-code">
      
    </div>
  </div>
</div><div class="row">
  <div class="row-height">
    <div class="col-md-5 col-sm-12 col-height  docs-primary">
      <h3 id="zrequesturl-options"><code>z.request([url], options)</code></h3>
    </div>
    <div class="col-md-7 col-sm-12 col-height is-empty docs-code">
      
    </div>
  </div>
</div><div class="row">
  <div class="row-height">
    <div class="col-md-5 col-sm-12 col-height  docs-primary">
      <p><code>z.request([url], options)</code> is a promise based HTTP client with some Zapier-specific goodies. See <a href="#making-http-requests">Making HTTP Requests</a>.</p>
    </div>
    <div class="col-md-7 col-sm-12 col-height is-empty docs-code">
      
    </div>
  </div>
</div><div class="row">
  <div class="row-height">
    <div class="col-md-5 col-sm-12 col-height  docs-primary">
      <h3 id="zconsole"><code>z.console</code></h3>
    </div>
    <div class="col-md-7 col-sm-12 col-height is-empty docs-code">
      
    </div>
  </div>
</div><div class="row">
  <div class="row-height">
    <div class="col-md-5 col-sm-12 col-height  docs-primary">
      <p><code>z.console.log(message)</code> is a logging console, similar to Node.js <code>console</code> but logs remotely, as well as to stdout in tests. See <a href="#console-logging">Log Statements</a></p>
    </div>
    <div class="col-md-7 col-sm-12 col-height is-empty docs-code">
      
    </div>
  </div>
</div><div class="row">
  <div class="row-height">
    <div class="col-md-5 col-sm-12 col-height  docs-primary">
      <h3 id="zdehydratefunc-inputdata"><code>z.dehydrate(func, inputData)</code></h3>
    </div>
    <div class="col-md-7 col-sm-12 col-height is-empty docs-code">
      
    </div>
  </div>
</div><div class="row">
  <div class="row-height">
    <div class="col-md-5 col-sm-12 col-height  docs-primary">
      <p><code>z.dehydrate(func, inputData)</code> is used to lazily evaluate a function, perfect to avoid API calls during polling or for reuse. See <a href="#dehydration">Dehydration</a>.</p>
    </div>
    <div class="col-md-7 col-sm-12 col-height is-empty docs-code">
      
    </div>
  </div>
</div><div class="row">
  <div class="row-height">
    <div class="col-md-5 col-sm-12 col-height  docs-primary">
      <h3 id="zdehydratefilefunc-inputdata"><code>z.dehydrateFile(func, inputData)</code></h3>
    </div>
    <div class="col-md-7 col-sm-12 col-height is-empty docs-code">
      
    </div>
  </div>
</div><div class="row">
  <div class="row-height">
    <div class="col-md-5 col-sm-12 col-height  docs-primary">
      <p><code>z.dehydrateFile</code> is used to lazily download a file, perfect to avoid API calls during polling or for reuse. See <a href="#file-dehydration">File Dehydration</a>.</p>
    </div>
    <div class="col-md-7 col-sm-12 col-height is-empty docs-code">
      
    </div>
  </div>
</div><div class="row">
  <div class="row-height">
    <div class="col-md-5 col-sm-12 col-height  docs-primary">
      <h3 id="zstashfilebufferstringstream-knownlength-filename-contenttype"><code>z.stashFile(bufferStringStream, [knownLength], [filename], [contentType])</code></h3>
    </div>
    <div class="col-md-7 col-sm-12 col-height is-empty docs-code">
      
    </div>
  </div>
</div><div class="row">
  <div class="row-height">
    <div class="col-md-5 col-sm-12 col-height  docs-primary">
      <p><code>z.stashFile(bufferStringStream, [knownLength], [filename], [contentType])</code> is a promise based file stasher that returns a URL file pointer. See <a href="#stashing-files">Stashing Files</a>.</p>
    </div>
    <div class="col-md-7 col-sm-12 col-height is-empty docs-code">
      
    </div>
  </div>
</div><div class="row">
  <div class="row-height">
    <div class="col-md-5 col-sm-12 col-height  docs-primary">
      <h3 id="zjson"><code>z.JSON</code></h3>
    </div>
    <div class="col-md-7 col-sm-12 col-height is-empty docs-code">
      
    </div>
  </div>
</div><div class="row">
  <div class="row-height">
    <div class="col-md-5 col-sm-12 col-height  docs-primary">
      <p><code>z.JSON</code> is similar to the JSON built-in like <code>z.JSON.parse(&apos;...&apos;)</code>, but catches errors and produces nicer tracebacks.</p>
    </div>
    <div class="col-md-7 col-sm-12 col-height is-empty docs-code">
      
    </div>
  </div>
</div><div class="row">
  <div class="row-height">
    <div class="col-md-5 col-sm-12 col-height  docs-primary">
      <h3 id="zhash"><code>z.hash()</code></h3>
    </div>
    <div class="col-md-7 col-sm-12 col-height is-empty docs-code">
      
    </div>
  </div>
</div><div class="row">
  <div class="row-height">
    <div class="col-md-5 col-sm-12 col-height  docs-primary">
      <p><code>z.hash()</code> is a crypto tool for doing things like <code>z.hash(&apos;sha256&apos;, &apos;my password&apos;)</code></p>
    </div>
    <div class="col-md-7 col-sm-12 col-height is-empty docs-code">
      
    </div>
  </div>
</div><div class="row">
  <div class="row-height">
    <div class="col-md-5 col-sm-12 col-height  docs-primary">
      <h3 id="zerrors"><code>z.errors</code></h3>
    </div>
    <div class="col-md-7 col-sm-12 col-height is-empty docs-code">
      
    </div>
  </div>
</div><div class="row">
  <div class="row-height">
    <div class="col-md-5 col-sm-12 col-height  docs-primary">
      <p><code>z.errors</code> is a collection error classes that you can throw in your code, like <code>throw new z.errors.HaltedError(&apos;...&apos;)</code>.</p><p>The available errors are:</p><ul>
<li><code>Error</code> (<em>new in v9.3.0</em>) - Stops the current operation, allowing for (auto) replay. Read more on <a href="#general-errors">General Errors</a></li>
<li><code>HaltedError</code> - Stops current operation, but will never turn off Zap. Read more on <a href="#halting-execution">Halting Execution</a></li>
<li><code>ExpiredAuthError</code> - Turns off Zap and emails user to manually reconnect. Read more on <a href="#stale-authentication-credentials">Stale Authentication Credentials</a></li>
<li><code>RefreshAuthError</code> - (OAuth2 or Session Auth) Tells Zapier to refresh credentials and retry operation. Read more on <a href="#stale-authentication-credentials">Stale Authentication Credentials</a></li>
<li><code>ThrottledError</code> (<em>new in v11.2.0</em>) - Tells Zapier to retry the current operation after a delay specified in seconds. Read more on <a href="#handling-throttled-requests">Handling Throttled Requests</a></li>
</ul><p>For more details on error handling in general, see <a href="#error-handling">here</a>.</p>
    </div>
    <div class="col-md-7 col-sm-12 col-height is-empty docs-code">
      
    </div>
  </div>
</div><div class="row">
  <div class="row-height">
    <div class="col-md-5 col-sm-12 col-height  docs-primary">
      <h3 id="zcursor"><code>z.cursor</code></h3>
    </div>
    <div class="col-md-7 col-sm-12 col-height is-empty docs-code">
      
    </div>
  </div>
</div><div class="row">
  <div class="row-height">
    <div class="col-md-5 col-sm-12 col-height  docs-primary">
      <p>The <code>z.cursor</code> object exposes two methods:</p><ul>
<li><code>z.cursor.get(): Promise&lt;string|null&gt;</code></li>
<li><code>z.cursor.set(string): Promise&lt;null&gt;</code></li>
</ul><p>Any data you <code>set</code> will be available to that Zap for about an hour (or until it&apos;s overwritten). For more information, see: <a href="#paging">paging</a>.</p>
    </div>
    <div class="col-md-7 col-sm-12 col-height is-empty docs-code">
      
    </div>
  </div>
</div><div class="row">
  <div class="row-height">
    <div class="col-md-5 col-sm-12 col-height  docs-primary">
      <h3 id="zgeneratecallbackurl"><code>z.generateCallbackUrl()</code></h3>
    </div>
    <div class="col-md-7 col-sm-12 col-height is-empty docs-code">
      
    </div>
  </div>
</div><div class="row">
  <div class="row-height">
    <div class="col-md-5 col-sm-12 col-height  docs-primary">
      <p>The <code>z.generateCallbackUrl()</code> will return a callback URL your app can <code>POST</code> to later for handling long running tasks (like transcription or encoding jobs). In the meantime, the Zap and Task will wait for your response and the user will see the Task marked as waiting.</p><p>For example, in your <code>perform</code> you might do:</p>
    </div>
    <div class="col-md-7 col-sm-12 col-height  docs-code">
      <pre><code class="lang-js"><span class="hljs-keyword">const</span> perform = <span class="hljs-keyword">async</span> (z, bundle) =&gt; {
  <span class="hljs-comment">// something like this url:</span>
  <span class="hljs-comment">// https://zapier.com/hooks/callback/123/abcdef01-2345-6789-abcd-ef0123456789/abcdef0123456789abcdef0123456789abcdef01/</span>
  <span class="hljs-keyword">const</span> callbackUrl = z.generateCallbackUrl();
  <span class="hljs-keyword">await</span> z.request({
    <span class="hljs-attr">url</span>: <span class="hljs-string">&apos;https://example.com/api/slow-job&apos;</span>,
    <span class="hljs-attr">method</span>: <span class="hljs-string">&apos;POST&apos;</span>,
    <span class="hljs-attr">body</span>: {
      <span class="hljs-comment">// ... whatever your integration needs</span>
      <span class="hljs-attr">url</span>: callbackUrl,
    },
  });
  <span class="hljs-keyword">return</span> {<span class="hljs-string">&quot;hello&quot;</span>: <span class="hljs-string">&quot;world&quot;</span>}; <span class="hljs-comment">// available later in bundle.outputData</span>
};
</code></pre>
    </div>
  </div>
</div><div class="row">
  <div class="row-height">
    <div class="col-md-5 col-sm-12 col-height  docs-primary">
      <p>And in your own <code>/api/slow-job</code> view (or more likely, an async job) you&apos;d make this request to Zapier when the long-running job completes to populate <code>bundle.cleanedRequest</code>:</p>
    </div>
    <div class="col-md-7 col-sm-12 col-height  docs-code">
      <pre><code class="lang-http"><span class="hljs-keyword">POST</span> <span class="hljs-string">/hooks/callback/123/abcdef01-2345-6789-abcd-ef0123456789/abcdef0123456789abcdef0123456789abcdef01/</span> HTTP/1.1
<span class="hljs-attribute">Host</span>: zapier.com
<span class="hljs-attribute">Content-Type</span>: application/json

<span class="json">{<span class="hljs-attr">&quot;foo&quot;</span>:<span class="hljs-string">&quot;bar&quot;</span>}</span>
</code></pre>
    </div>
  </div>
</div><div class="row">
  <div class="row-height">
    <div class="col-md-5 col-sm-12 col-height  docs-primary">
      <p>And finally, in a <code>performResume</code> to handle the final step which will receive three bundle properties:</p><ul>
<li><code>bundle.outputData</code> is <code>{&quot;hello&quot;: &quot;world&quot;}</code>, the data returned from the initial <code>perform</code></li>
<li><code>bundle.cleanedRequest</code> is <code>{&quot;foo&quot;: &quot;bar&quot;}</code>, the payload from the callback URL</li>
<li><code>bundle.rawRequest</code> is the full request object corresponding to <code>bundle.cleanedRequest</code></li>
</ul>
    </div>
    <div class="col-md-7 col-sm-12 col-height  docs-code">
      <pre><code class="lang-js"><span class="hljs-keyword">const</span> performResume = <span class="hljs-keyword">async</span> (z, bundle) =&gt; {
  <span class="hljs-comment">// this will give a final value of: {&quot;hello&quot;: &quot;world&quot;, &quot;foo&quot;: &quot;bar&quot;}</span>
  <span class="hljs-keyword">return</span>  { ...bundle.outputData, ...bundle.cleanedRequest };
};
</code></pre>
    </div>
  </div>
</div><div class="row">
  <div class="row-height">
    <div class="col-md-5 col-sm-12 col-height  docs-primary">
      <blockquote>
<p>The app will have a maximum of 30 days to <code>POST</code> to the callback URL. If a user deletes or modifies the Zap or Task in the meantime, we will not resume the task.</p>
</blockquote>
    </div>
    <div class="col-md-7 col-sm-12 col-height is-empty docs-code">
      
    </div>
  </div>
</div><div class="row">
  <div class="row-height">
    <div class="col-md-5 col-sm-12 col-height  docs-primary">
      <h2 id="bundle-object">Bundle Object</h2>
    </div>
    <div class="col-md-7 col-sm-12 col-height is-empty docs-code">
      
    </div>
  </div>
</div><div class="row">
  <div class="row-height">
    <div class="col-md-5 col-sm-12 col-height  docs-primary">
      <p>This object holds the user&apos;s auth details and the data for the API requests.</p><blockquote>
<p>The <code>bundle</code> object is passed into your functions as the second argument - IE: <code>perform: (z, bundle) =&gt; {}</code>.</p>
</blockquote>
    </div>
    <div class="col-md-7 col-sm-12 col-height is-empty docs-code">
      
    </div>
  </div>
</div><div class="row">
  <div class="row-height">
    <div class="col-md-5 col-sm-12 col-height  docs-primary">
      <h3 id="bundleauthdata"><code>bundle.authData</code></h3>
    </div>
    <div class="col-md-7 col-sm-12 col-height is-empty docs-code">
      
    </div>
  </div>
</div><div class="row">
  <div class="row-height">
    <div class="col-md-5 col-sm-12 col-height  docs-primary">
      <p><code>bundle.authData</code> is user-provided authentication data, like <code>api_key</code> or <code>access_token</code>. <a href="#authentication">Read more on authentication.</a></p>
    </div>
    <div class="col-md-7 col-sm-12 col-height is-empty docs-code">
      
    </div>
  </div>
</div><div class="row">
  <div class="row-height">
    <div class="col-md-5 col-sm-12 col-height  docs-primary">
      <h3 id="bundleinputdata"><code>bundle.inputData</code></h3>
    </div>
    <div class="col-md-7 col-sm-12 col-height is-empty docs-code">
      
    </div>
  </div>
</div><div class="row">
  <div class="row-height">
    <div class="col-md-5 col-sm-12 col-height  docs-primary">
      <p><code>bundle.inputData</code> is user-provided data for this particular run of the trigger/search/create, as defined by the <a href="#input-fields"><code>inputFields</code></a>. For example:</p>
    </div>
    <div class="col-md-7 col-sm-12 col-height  docs-code">
      <pre><code class="lang-js">{
  <span class="hljs-attr">createdBy</span>: <span class="hljs-string">&apos;his name is Bobby Flay&apos;</span>,
  <span class="hljs-attr">style</span>: <span class="hljs-string">&apos;he cooks mediterranean&apos;</span>,
  <span class="hljs-attr">scheduledAt</span>: <span class="hljs-string">&quot;2021-09-09T09:00:00-07:00&quot;</span>
}
</code></pre>
    </div>
  </div>
</div><div class="row">
  <div class="row-height">
    <div class="col-md-5 col-sm-12 col-height  docs-primary">
      <h3 id="bundleinputdataraw"><code>bundle.inputDataRaw</code></h3>
    </div>
    <div class="col-md-7 col-sm-12 col-height is-empty docs-code">
      
    </div>
  </div>
</div><div class="row">
  <div class="row-height">
    <div class="col-md-5 col-sm-12 col-height  docs-primary">
      <p><code>bundle.inputDataRaw</code> is like <code>bundle.inputData</code>, but before processing such as interpreting friendly datetimes and rendering <code>{{curlies}}</code>:</p>
    </div>
    <div class="col-md-7 col-sm-12 col-height  docs-code">
      <pre><code class="lang-js">{
  <span class="hljs-attr">createdBy</span>: <span class="hljs-string">&apos;his name is {{123__chef_name}}&apos;</span>,
  <span class="hljs-attr">style</span>: <span class="hljs-string">&apos;he cooks {{456__style}}&apos;</span>,
  <span class="hljs-attr">scheduledAt</span>: <span class="hljs-string">&quot;today&quot;</span>
}
</code></pre>
    </div>
  </div>
</div><div class="row">
  <div class="row-height">
    <div class="col-md-5 col-sm-12 col-height  docs-primary">
      <blockquote>
<p>&quot;curlies&quot; represent data mapped in from previous steps. They take the form <code>{{NODE_ID__key_name}}</code>.</p>
</blockquote><p>You&apos;ll usually want to use <code>bundle.inputData</code> instead.</p>
    </div>
    <div class="col-md-7 col-sm-12 col-height is-empty docs-code">
      
    </div>
  </div>
</div><div class="row">
  <div class="row-height">
    <div class="col-md-5 col-sm-12 col-height  docs-primary">
      <h3 id="bundlemeta"><code>bundle.meta</code></h3>
    </div>
    <div class="col-md-7 col-sm-12 col-height is-empty docs-code">
      
    </div>
  </div>
</div><div class="row">
  <div class="row-height">
    <div class="col-md-5 col-sm-12 col-height  docs-primary">
      <p><code>bundle.meta</code> contains extra information useful for doing advanced behaviors depending on what the user is doing. It has the following options:</p>
    </div>
    <div class="col-md-7 col-sm-12 col-height is-empty docs-code">
      
    </div>
  </div>
</div><div class="row">
  <div class="row-height">
    <div class="col-md-5 col-sm-12 col-height  docs-primary">
      <table>
<thead>
<tr>
<th>key</th>
<th>default</th>
<th>description</th>
</tr>
</thead>
<tbody>
<tr>
<td><code>isLoadingSample</code></td>
<td><code>false</code></td>
<td>If true, this run was initiated manually via the Zap Editor</td>
</tr>
<tr>
<td><code>isFillingDynamicDropdown</code></td>
<td><code>false</code></td>
<td>If true, this poll is being used to populate a dynamic dropdown. You only need to return the fields you specified (such as <code>id</code> and <code>name</code>), though returning everything is fine too</td>
</tr>
<tr>
<td><code>isPopulatingDedupe</code></td>
<td><code>false</code></td>
<td>If true, the results of this poll will be used to initialize the deduplication list rather than trigger a zap. You should grab as many items as possible. See also: <a href="#dedup">deduplication</a></td>
</tr>
<tr>
<td><code>limit</code></td>
<td><code>-1</code></td>
<td>The number of items you should fetch. <code>-1</code> indicates there&apos;s no limit. Build this into your calls insofar as you are able</td>
</tr>
<tr>
<td><code>page</code></td>
<td><code>0</code></td>
<td>Used in <a href="#paging">paging</a> to uniquely identify which page of results should be returned</td>
</tr>
<tr>
<td><code>isTestingAuth</code></td>
<td><code>false</code></td>
<td>(legacy property) If true, the poll was triggered by a user testing their account (via <a href="https://cdn.zapier.com/storage/photos/5c94c304ce11b02c073a973466a7b846.png">clicking &quot;test&quot;</a> or during setup). We use this data to populate the auth label, but it&apos;s mostly used to verify we made a successful authenticated request</td>
</tr>
</tbody>
</table>
    </div>
    <div class="col-md-7 col-sm-12 col-height is-empty docs-code">
      
    </div>
  </div>
</div><div class="row">
  <div class="row-height">
    <div class="col-md-5 col-sm-12 col-height  docs-primary">
      <blockquote>
<p>Before v8.0.0, the information in <code>bundle.meta</code> was different. See <a href="https://github.com/zapier/zapier-platform-cli/blob/a058e6d538a75d215d2e0c52b9f49a97218640c4/README.md#bundlemeta">the old docs</a> for the previous values and <a href="https://github.com/zapier/zapier-platform/wiki/bundle.meta-changes">the wiki</a> for a mapping of old values to new.</p>
</blockquote><p>Here&apos;s an example of a polling trigger that is also used to power a dynamic dropdown:</p>
    </div>
    <div class="col-md-7 col-sm-12 col-height  docs-code">
      <pre><code class="lang-js"><span class="hljs-keyword">const</span> perform = <span class="hljs-keyword">async</span> (z, bundle) =&gt; {
  <span class="hljs-keyword">const</span> params = { <span class="hljs-attr">per_page</span>: <span class="hljs-number">100</span> }; <span class="hljs-comment">// poll for the most recent 100 teams</span>

  <span class="hljs-keyword">if</span> (bundle.meta.isFillingDynamicDropdown) {
    <span class="hljs-comment">// dynamic dropdowns support pagination</span>
    params.per_page = <span class="hljs-number">30</span>;
    params.offset = params.per_page * bundle.meta.page;
  }

  <span class="hljs-keyword">const</span> response = <span class="hljs-keyword">await</span> z.request({
    <span class="hljs-attr">url</span>: <span class="hljs-string">`<span class="hljs-subst">${API_BASE_URL}</span>/teams`</span>,
    params,
  });

  <span class="hljs-keyword">return</span> response.json;
};
  <span class="hljs-comment">// ...</span>
</code></pre>
    </div>
  </div>
</div><div class="row">
  <div class="row-height">
    <div class="col-md-5 col-sm-12 col-height  docs-primary">
      <h3 id="bundlerawrequest"><code>bundle.rawRequest</code></h3>
    </div>
    <div class="col-md-7 col-sm-12 col-height is-empty docs-code">
      
    </div>
  </div>
</div><div class="row">
  <div class="row-height">
    <div class="col-md-5 col-sm-12 col-height  docs-primary">
      <blockquote>
<p><code>bundle.rawRequest</code> is only available in the <code>perform</code> for webhooks, <code>getAccessToken</code> for OAuth authentication methods, and <code>performResume</code> in a callback action.</p>
</blockquote><p><code>bundle.rawRequest</code> holds raw information about the HTTP request that triggered the <code>perform</code> method or that represents the user&apos;s browser request that triggered the <code>getAccessToken</code> call:</p>
    </div>
    <div class="col-md-7 col-sm-12 col-height  docs-code">
      <pre><code>{
  method: &apos;POST&apos;,
  querystring: &apos;foo=bar&amp;baz=qux&apos;,
  headers: {
    &apos;Content-Type&apos;: &apos;application/json&apos;
  },
  content: &apos;{&quot;hello&quot;: &quot;world&quot;}&apos;
}
</code></pre>
    </div>
  </div>
</div><div class="row">
  <div class="row-height">
    <div class="col-md-5 col-sm-12 col-height  docs-primary">
      <p>In <code>bundle.rawRequest</code>, headers other than <code>Content-Length</code> and <code>Content-Type</code> will be prefixed with <code>Http-</code>, and all headers will be named in Camel-Case. For example, the header <code>X-Time-GMT</code> would become <code>Http-X-Time-Gmt</code>.</p>
    </div>
    <div class="col-md-7 col-sm-12 col-height is-empty docs-code">
      
    </div>
  </div>
</div><div class="row">
  <div class="row-height">
    <div class="col-md-5 col-sm-12 col-height  docs-primary">
      <h3 id="bundlecleanedrequest"><code>bundle.cleanedRequest</code></h3>
    </div>
    <div class="col-md-7 col-sm-12 col-height is-empty docs-code">
      
    </div>
  </div>
</div><div class="row">
  <div class="row-height">
    <div class="col-md-5 col-sm-12 col-height  docs-primary">
      <blockquote>
<p><code>bundle.cleanedRequest</code> is only available in the <code>perform</code> for webhooks, <code>getAccessToken</code> for oauth authentication methods, and <code>performResume</code> in a callback action.</p>
</blockquote><p><code>bundle.cleanedRequest</code> will return a formatted and parsed version of the request. Some or all of the following will be available:</p>
    </div>
    <div class="col-md-7 col-sm-12 col-height  docs-code">
      <pre><code>{
  method: &apos;POST&apos;,
  querystring: {
    foo: &apos;bar&apos;,
    baz: &apos;qux&apos;
  },
  headers: {
    &apos;Content-Type&apos;: &apos;application/json&apos;
  },
  content: {
    hello: &apos;world&apos;
  }
}
</code></pre>
    </div>
  </div>
</div><div class="row">
  <div class="row-height">
    <div class="col-md-5 col-sm-12 col-height  docs-primary">
      <h3 id="bundleoutputdata"><code>bundle.outputData</code></h3>
    </div>
    <div class="col-md-7 col-sm-12 col-height is-empty docs-code">
      
    </div>
  </div>
</div><div class="row">
  <div class="row-height">
    <div class="col-md-5 col-sm-12 col-height  docs-primary">
      <blockquote>
<p><code>bundle.outputData</code> is only available in the <code>performResume</code> in a callback action.</p>
</blockquote><p><code>bundle.outputData</code> will return a whatever data you originally returned in the <code>perform</code>, allowing you to mix that with <code>bundle.rawRequest</code> or <code>bundle.cleanedRequest</code>.</p>
    </div>
    <div class="col-md-7 col-sm-12 col-height is-empty docs-code">
      
    </div>
  </div>
</div><div class="row">
  <div class="row-height">
    <div class="col-md-5 col-sm-12 col-height  docs-primary">
      <h3 id="bundletargeturl"><code>bundle.targetUrl</code></h3>
    </div>
    <div class="col-md-7 col-sm-12 col-height is-empty docs-code">
      
    </div>
  </div>
</div><div class="row">
  <div class="row-height">
    <div class="col-md-5 col-sm-12 col-height  docs-primary">
      <blockquote>
<p><code>bundle.targetUrl</code> is only available in the <code>performSubscribe</code> and <code>performUnsubscribe</code> methods for webhooks.</p>
</blockquote><p>This the URL to which you should send hook data. It&apos;ll look something like <code>https://hooks.zapier.com/1234/abcd</code>. We provide it so you can make a POST request to your server. Your server should store this URL and use is as a destination when there&apos;s new data to report.</p><p>For example:</p>
    </div>
    <div class="col-md-7 col-sm-12 col-height  docs-code">
      <pre><code class="lang-js"><span class="hljs-keyword">const</span> subscribeHook = <span class="hljs-keyword">async</span> (z, bundle) =&gt; {

  <span class="hljs-keyword">const</span> options = {
    <span class="hljs-attr">url</span>: <span class="hljs-string">&apos;https://57b20fb546b57d1100a3c405.mockapi.io/api/hooks&apos;</span>,
    <span class="hljs-attr">method</span>: <span class="hljs-string">&apos;POST&apos;</span>,
    <span class="hljs-attr">body</span>: {
      <span class="hljs-attr">url</span>: bundle.targetUrl, <span class="hljs-comment">// bundle.targetUrl has the Hook URL this app should call</span>
    },
  };

  <span class="hljs-keyword">const</span> response = <span class="hljs-keyword">await</span> z.request(options);
  <span class="hljs-keyword">return</span> response.data; <span class="hljs-comment">// or response.json if you&apos;re using core v9 or older</span>
};

<span class="hljs-built_in">module</span>.exports = {
  <span class="hljs-comment">// ...</span>
  <span class="hljs-attr">performSubscribe</span>: subscribeHook,
  <span class="hljs-comment">// ...</span>
};
</code></pre>
    </div>
  </div>
</div><div class="row">
  <div class="row-height">
    <div class="col-md-5 col-sm-12 col-height  docs-primary">
      <p>Read more in the <a href="https://github.com/zapier/zapier-platform/blob/master/example-apps/rest-hooks/triggers/recipe.js">REST hook example</a>.</p>
    </div>
    <div class="col-md-7 col-sm-12 col-height is-empty docs-code">
      
    </div>
  </div>
</div><div class="row">
  <div class="row-height">
    <div class="col-md-5 col-sm-12 col-height  docs-primary">
      <h3 id="bundlesubscribedata"><code>bundle.subscribeData</code></h3>
    </div>
    <div class="col-md-7 col-sm-12 col-height is-empty docs-code">
      
    </div>
  </div>
</div><div class="row">
  <div class="row-height">
    <div class="col-md-5 col-sm-12 col-height  docs-primary">
      <blockquote>
<p><code>bundle.subscribeData</code> is available in the <code>perform</code> and <code>performUnsubscribe</code> method for webhooks.</p>
</blockquote><p>This is an object that contains the data you returned from the <code>performSubscribe</code> function. It should contain whatever information you need send a <code>DELETE</code> request to your server to stop sending webhooks to Zapier.</p><p>Read more in the <a href="https://github.com/zapier/zapier-platform/blob/master/example-apps/rest-hooks/triggers/recipe.js">REST hook example</a>.</p>
    </div>
    <div class="col-md-7 col-sm-12 col-height is-empty docs-code">
      
    </div>
  </div>
</div><div class="row">
  <div class="row-height">
    <div class="col-md-5 col-sm-12 col-height  docs-primary">
      <h2 id="environment">Environment</h2>
    </div>
    <div class="col-md-7 col-sm-12 col-height is-empty docs-code">
      
    </div>
  </div>
</div><div class="row">
  <div class="row-height">
    <div class="col-md-5 col-sm-12 col-height  docs-primary">
      <p>Apps can define environment variables that are available when the app&apos;s code executes. They work just like environment
variables defined on the command line. They are useful when you have data like an OAuth client ID and secret that you
don&apos;t want to commit to source control. Environment variables can also be used as a quick way to toggle between
a staging and production environment during app development.</p><p>It is important to note that <strong>variables are defined on a per-version basis!</strong> When you push a new version, the
existing variables from the previous version are copied, so you don&apos;t have to manually add them. However, edits
made to one version&apos;s environment will not affect the other versions.</p>
    </div>
    <div class="col-md-7 col-sm-12 col-height is-empty docs-code">
      
    </div>
  </div>
</div><div class="row">
  <div class="row-height">
    <div class="col-md-5 col-sm-12 col-height  docs-primary">
      <h3 id="defining-environment-variables">Defining Environment Variables</h3>
    </div>
    <div class="col-md-7 col-sm-12 col-height is-empty docs-code">
      
    </div>
  </div>
</div><div class="row">
  <div class="row-height">
    <div class="col-md-5 col-sm-12 col-height  docs-primary">
      <p>To define an environment variable, use the <code>env</code> command:</p>
    </div>
    <div class="col-md-7 col-sm-12 col-height  docs-code">
      <pre><code class="lang-bash"><span class="hljs-comment"># Will set the environment variable on Zapier.com</span>
zapier env:<span class="hljs-built_in">set</span> 1.0.0 MY_SECRET_VALUE=1234
</code></pre>
    </div>
  </div>
</div><div class="row">
  <div class="row-height">
    <div class="col-md-5 col-sm-12 col-height  docs-primary">
      <p>You will likely also want to set the value locally for testing.</p>
    </div>
    <div class="col-md-7 col-sm-12 col-height  docs-code">
      <pre><code class="lang-bash"><span class="hljs-built_in">export</span> MY_SECRET_VALUE=1234
</code></pre>
    </div>
  </div>
</div><div class="row">
  <div class="row-height">
    <div class="col-md-5 col-sm-12 col-height  docs-primary">
      <p>Alternatively, we provide some extra tooling to work with an <code>.env</code> (or <code>.environment</code>, see below note) that looks like this:</p>
    </div>
    <div class="col-md-7 col-sm-12 col-height  docs-code">
      <pre><code>MY_SECRET_VALUE=1234
</code></pre>
    </div>
  </div>
</div><div class="row">
  <div class="row-height">
    <div class="col-md-5 col-sm-12 col-height  docs-primary">
      <blockquote>
<p><code>.env</code> is the new recommended name for the environment file since v5.1.0. The old name <code>.environment</code> is deprecated but will continue to work for backward compatibility.</p>
</blockquote><p>And then in your <code>test/basic.js</code> file:</p>
    </div>
    <div class="col-md-7 col-sm-12 col-height  docs-code">
      <pre><code class="lang-js"><span class="hljs-keyword">const</span> zapier = <span class="hljs-built_in">require</span>(<span class="hljs-string">&apos;zapier-platform-core&apos;</span>);

should(<span class="hljs-string">&apos;some tests&apos;</span>, () =&gt; {
  zapier.tools.env.inject(); <span class="hljs-comment">// testing only!</span>
  <span class="hljs-built_in">console</span>.log(process.env.MY_SECRET_VALUE);
  <span class="hljs-comment">// should print &apos;1234&apos;</span>
});
</code></pre>
    </div>
  </div>
</div><div class="row">
  <div class="row-height">
    <div class="col-md-5 col-sm-12 col-height  docs-primary">
      <blockquote>
<p>This is a popular way to provide <code>process.env.ACCESS_TOKEN || bundle.authData.access_token</code> for convenient testing.</p>
</blockquote><blockquote>
<p><strong>NOTE</strong> Variables defined via <code>zapier env:set</code> will <em>always</em> be uppercased. For example, you would access the variable defined by <code>zapier env:set 1.0.0 foo_bar=1234</code> with <code>process.env.FOO_BAR</code>.</p>
</blockquote>
    </div>
    <div class="col-md-7 col-sm-12 col-height is-empty docs-code">
      
    </div>
  </div>
</div><div class="row">
  <div class="row-height">
    <div class="col-md-5 col-sm-12 col-height  docs-primary">
      <h3 id="accessing-environment-variables">Accessing Environment Variables</h3>
    </div>
    <div class="col-md-7 col-sm-12 col-height is-empty docs-code">
      
    </div>
  </div>
</div><div class="row">
  <div class="row-height">
    <div class="col-md-5 col-sm-12 col-height  docs-primary">
      <p>To view existing environment variables, use the <code>env</code> command.</p>
    </div>
    <div class="col-md-7 col-sm-12 col-height  docs-code">
      <pre><code class="lang-bash"><span class="hljs-comment"># Will print a table listing the variables for this version</span>
zapier env:get 1.0.0
</code></pre>
    </div>
  </div>
</div><div class="row">
  <div class="row-height">
    <div class="col-md-5 col-sm-12 col-height  docs-primary">
      <p>Within your app, you can access the environment via the standard <code>process.env</code> - any values set via local <code>export</code> or <code>zapier env:set</code> will be there.</p><p>For example, you can access the <code>process.env</code> in your perform functions and in templates:</p>
    </div>
    <div class="col-md-7 col-sm-12 col-height  docs-code">
      <pre><code class="lang-js"><span class="hljs-keyword">const</span> listExample = <span class="hljs-keyword">async</span> (z, bundle) =&gt; {
  <span class="hljs-keyword">const</span> httpOptions = {
    <span class="hljs-attr">headers</span>: {
      <span class="hljs-string">&apos;my-header&apos;</span>: process.env.MY_SECRET_VALUE,
    },
  };
  <span class="hljs-keyword">const</span> response = <span class="hljs-keyword">await</span> z.request(
    <span class="hljs-string">&apos;https://example.com/api/v2/recipes.json&apos;</span>,
    httpOptions
  );

  <span class="hljs-comment">// response.throwForStatus() if you&apos;re using core v9 or older</span>

  <span class="hljs-keyword">return</span> response.data; <span class="hljs-comment">// or response.json if you&apos;re using core v9 or older</span>
};

<span class="hljs-keyword">const</span> App = {
  <span class="hljs-comment">// ...</span>
  <span class="hljs-attr">triggers</span>: {
    <span class="hljs-attr">example</span>: {
      <span class="hljs-attr">noun</span>: <span class="hljs-string">&apos;{{process.env.MY_NOUN}}&apos;</span>,
      <span class="hljs-attr">operation</span>: {
        <span class="hljs-comment">// ...</span>
        <span class="hljs-attr">perform</span>: listExample,
      },
    },
  },
};

</code></pre>
    </div>
  </div>
</div><div class="row">
  <div class="row-height">
    <div class="col-md-5 col-sm-12 col-height  docs-primary">
      <blockquote>
<p>Note! Be sure to lazily access your environment variables - see <a href="#when-to-use-placeholders-or-curlies">When to use placeholders or curlies?</a>.</p>
</blockquote>
    </div>
    <div class="col-md-7 col-sm-12 col-height is-empty docs-code">
      
    </div>
  </div>
</div><div class="row">
  <div class="row-height">
    <div class="col-md-5 col-sm-12 col-height  docs-primary">
      <h2 id="making-http-requests">Making HTTP Requests</h2>
    </div>
    <div class="col-md-7 col-sm-12 col-height is-empty docs-code">
      
    </div>
  </div>
</div><div class="row">
  <div class="row-height">
    <div class="col-md-5 col-sm-12 col-height  docs-primary">
      <p>There are two ways to make HTTP requests:</p><ol>
<li><a href="#shorthand-http-requests"><strong>Shorthand HTTP Requests</strong></a> - Easy to use, but limits what you can control. Best for simple requests.</li>
<li><a href="#manual-http-requests"><strong>Manual HTTP Requests</strong></a> - Gives you full control over the request and response.</li>
</ol><p>Use these helper constructs to reduce boilerplate:</p><ol>
<li><code>requestTemplate</code> - an object literal of <a href="#http-request-options">HTTP request options</a> that will be merged with every request.</li>
<li><code>beforeRequest</code> - <a href="#using-http-middleware">middleware</a> that mutates every request before it is sent.</li>
<li><code>afterResponse</code> - <a href="#using-http-middleware">middleware</a> that mutates every response before it is completed.</li>
</ol><blockquote>
<p>Note: you can install any HTTP client you like - but this is greatly discouraged as you lose <a href="#http-logging">automatic HTTP logging</a> and middleware.</p>
</blockquote>
    </div>
    <div class="col-md-7 col-sm-12 col-height is-empty docs-code">
      
    </div>
  </div>
</div><div class="row">
  <div class="row-height">
    <div class="col-md-5 col-sm-12 col-height  docs-primary">
      <h3 id="shorthand-http-requests">Shorthand HTTP Requests</h3>
    </div>
    <div class="col-md-7 col-sm-12 col-height is-empty docs-code">
      
    </div>
  </div>
</div><div class="row">
  <div class="row-height">
    <div class="col-md-5 col-sm-12 col-height  docs-primary">
      <p>For simple HTTP requests that do not require special pre- or post-processing, you can specify the <a href="#http-request-options">HTTP request options</a> as an object literal in your app definition.</p><p>This features:</p><ol>
<li>Lazy <code>{{curly}}</code> replacement.</li>
<li>JSON and form body de-serialization.</li>
<li>Automatic non-2xx error raising.</li>
</ol>
    </div>
    <div class="col-md-7 col-sm-12 col-height  docs-code">
      <pre><code class="lang-js"><span class="hljs-keyword">const</span> triggerShorthandRequest = {
  <span class="hljs-attr">url</span>: <span class="hljs-string">&apos;https://{{bundle.authData.subdomain}}.example.com/v2/api/recipes.json&apos;</span>,
  <span class="hljs-attr">method</span>: <span class="hljs-string">&apos;GET&apos;</span>,
  <span class="hljs-attr">params</span>: {
    <span class="hljs-attr">sort_by</span>: <span class="hljs-string">&apos;id&apos;</span>,
    <span class="hljs-attr">sort_order</span>: <span class="hljs-string">&apos;DESC&apos;</span>,
  },
};

<span class="hljs-keyword">const</span> App = {
  <span class="hljs-comment">// ...</span>
  <span class="hljs-attr">triggers</span>: {
    <span class="hljs-attr">example</span>: {
      <span class="hljs-comment">// ...</span>
      <span class="hljs-attr">operation</span>: {
        <span class="hljs-comment">// ...</span>
        <span class="hljs-attr">perform</span>: triggerShorthandRequest,
      },
    },
  },
};

</code></pre>
    </div>
  </div>
</div><div class="row">
  <div class="row-height">
    <div class="col-md-5 col-sm-12 col-height  docs-primary">
      <p>In the URL above, <code>{{bundle.authData.subdomain}}</code> is automatically replaced with the live value from the bundle. If the call returns a non 2xx return code, an error is automatically raised. The response body is automatically parsed as JSON or form-encoded and returned.</p><p>An error will be raised if the response cannot be parsed as JSON or form-encoded. To use shorthand requests with other response types, add <a href="#using-http-middleware">middleware</a> that sets <code>response.data</code> to the parsed response.</p>
    </div>
    <div class="col-md-7 col-sm-12 col-height is-empty docs-code">
      
    </div>
  </div>
</div><div class="row">
  <div class="row-height">
    <div class="col-md-5 col-sm-12 col-height  docs-primary">
      <h3 id="manual-http-requests">Manual HTTP Requests</h3>
    </div>
    <div class="col-md-7 col-sm-12 col-height is-empty docs-code">
      
    </div>
  </div>
</div><div class="row">
  <div class="row-height">
    <div class="col-md-5 col-sm-12 col-height  docs-primary">
      <p>Use this when you need full control over the request/response. For example:</p><ol>
<li>To do processing (usually involving <a href="#bundleinputdata"><code>bundle.inputData</code></a>) before a request is made</li>
<li>To do processing of an API&apos;s response before you return data to Zapier</li>
<li>To process an unusual response type, such as XML</li>
</ol><p>To make a manual request, pass your <a href="#http-request-options">request options</a> to <code>z.request()</code> then use the resulting <a href="#http-response-object">response object</a> to return the data you want:</p>
    </div>
    <div class="col-md-7 col-sm-12 col-height  docs-code">
      <pre><code class="lang-js"><span class="hljs-keyword">const</span> listRecipes = <span class="hljs-keyword">async</span> (z, bundle) =&gt; {
  <span class="hljs-comment">// Custom processing of bundle.inputData would go here...</span>

  <span class="hljs-keyword">const</span> httpRequestOptions = {
    <span class="hljs-attr">url</span>: <span class="hljs-string">&apos;https://{{bundle.authData.subdomain}}.example.com/v2/api/recipes.json&apos;</span>,
    <span class="hljs-attr">method</span>: <span class="hljs-string">&apos;GET&apos;</span>,
    <span class="hljs-attr">params</span>: {
      <span class="hljs-attr">cuisine</span>: bundle.inputData.cuisine,
    },
  };
  <span class="hljs-keyword">const</span> response = <span class="hljs-keyword">await</span> z.request(httpRequestOptions);
  <span class="hljs-keyword">const</span> recipes = response.data;

  <span class="hljs-comment">// Custom processing of recipes would go here...</span>

  <span class="hljs-keyword">return</span> recipes;
};

<span class="hljs-keyword">const</span> App = {
  <span class="hljs-comment">// ...</span>
  <span class="hljs-attr">triggers</span>: {
    <span class="hljs-attr">example</span>: {
      <span class="hljs-comment">// ...</span>
      <span class="hljs-attr">operation</span>: {
        <span class="hljs-comment">// ...</span>
        <span class="hljs-attr">perform</span>: listRecipes,
      },
    },
  },
};

</code></pre>
    </div>
  </div>
</div><div class="row">
  <div class="row-height">
    <div class="col-md-5 col-sm-12 col-height  docs-primary">
      <p>Manual requests perform lazy <code>{{curly}}</code> replacement. In the URL above, <code>{{bundle.authData.subdomain}}</code> is automatically replaced with the live value from the bundle.</p>
    </div>
    <div class="col-md-7 col-sm-12 col-height is-empty docs-code">
      
    </div>
  </div>
</div><div class="row">
  <div class="row-height">
    <div class="col-md-5 col-sm-12 col-height  docs-primary">
      <h4 id="post-and-put-requests">POST and PUT Requests</h4>
    </div>
    <div class="col-md-7 col-sm-12 col-height is-empty docs-code">
      
    </div>
  </div>
</div><div class="row">
  <div class="row-height">
    <div class="col-md-5 col-sm-12 col-height  docs-primary">
      <p>To POST or PUT data to your API you can do this:</p>
    </div>
    <div class="col-md-7 col-sm-12 col-height  docs-code">
      <pre><code class="lang-js"><span class="hljs-keyword">const</span> App = {
  <span class="hljs-comment">// ...</span>
  <span class="hljs-attr">triggers</span>: {
    <span class="hljs-attr">example</span>: {
      <span class="hljs-comment">// ...</span>
      <span class="hljs-attr">operation</span>: {
        <span class="hljs-comment">// ...</span>
        <span class="hljs-attr">perform</span>: <span class="hljs-keyword">async</span> (z, bundle) =&gt; {
          <span class="hljs-keyword">const</span> recipe = {
            <span class="hljs-attr">name</span>: <span class="hljs-string">&apos;Baked Falafel&apos;</span>,
            <span class="hljs-attr">style</span>: <span class="hljs-string">&apos;mediterranean&apos;</span>,
            <span class="hljs-attr">directions</span>: <span class="hljs-string">&apos;Get some dough....&apos;</span>,
          };

          <span class="hljs-keyword">const</span> options = {
            <span class="hljs-attr">method</span>: <span class="hljs-string">&apos;POST&apos;</span>,
            <span class="hljs-attr">url</span>: <span class="hljs-string">&apos;https://example.com/api/v2/recipes.json&apos;</span>,
            <span class="hljs-attr">body</span>: <span class="hljs-built_in">JSON</span>.stringify(recipe),
          };
          <span class="hljs-keyword">const</span> response = <span class="hljs-keyword">await</span> z.request(options);

          <span class="hljs-comment">// Throw and try to extract message from standard error responses</span>
          <span class="hljs-keyword">if</span> (response.status !== <span class="hljs-number">201</span>) {
            <span class="hljs-keyword">throw</span> <span class="hljs-keyword">new</span> z.errors.Error(
              <span class="hljs-string">`Unexpected status code <span class="hljs-subst">${response.status}</span>`</span>,
              <span class="hljs-string">&apos;CreateRecipeError&apos;</span>,
              response.status
            );
          }

          <span class="hljs-keyword">return</span> response.data; <span class="hljs-comment">// or response.json if you&apos;re using core v9 or older</span>
        },
      },
    },
  },
};

</code></pre>
    </div>
  </div>
</div><div class="row">
  <div class="row-height">
    <div class="col-md-5 col-sm-12 col-height  docs-primary">
      <blockquote>
<p>Note: you need to call <code>z.JSON.stringify()</code> before setting the <code>body</code>.</p>
</blockquote>
    </div>
    <div class="col-md-7 col-sm-12 col-height is-empty docs-code">
      
    </div>
  </div>
</div><div class="row">
  <div class="row-height">
    <div class="col-md-5 col-sm-12 col-height  docs-primary">
      <h3 id="using-http-middleware">Using HTTP middleware</h3>
    </div>
    <div class="col-md-7 col-sm-12 col-height is-empty docs-code">
      
    </div>
  </div>
</div><div class="row">
  <div class="row-height">
    <div class="col-md-5 col-sm-12 col-height  docs-primary">
<<<<<<< HEAD
      <p>If you need to process all HTTP requests in a certain way, you may be able to use one of utility HTTP middleware functions.</p><blockquote>
<p>Check out <a href="https://github.com/zapier/zapier-platform/tree/master/example-apps/middleware">https://github.com/zapier/zapier-platform/tree/master/example-apps/middleware</a> for a working example app using HTTP middleware.</p>
</blockquote><p>Try putting them in your app definition:</p>
=======
      <p>To process all HTTP requests in a certain way, use the <code>beforeRequest</code> and <code>afterResponse</code> middleware functions.</p><p>Middleware functions go in your app definition:</p>
>>>>>>> a2735893
    </div>
    <div class="col-md-7 col-sm-12 col-height  docs-code">
      <pre><code class="lang-js"><span class="hljs-keyword">const</span> addHeader = <span class="hljs-function">(<span class="hljs-params">request, z, bundle</span>) =&gt;</span> {
  request.headers[<span class="hljs-string">&apos;my-header&apos;</span>] = <span class="hljs-string">&apos;from zapier&apos;</span>;
  <span class="hljs-keyword">return</span> request;
};

<span class="hljs-comment">// This example only works on core v10+!</span>
<span class="hljs-keyword">const</span> parseXML = <span class="hljs-function">(<span class="hljs-params">response, z, bundle</span>) =&gt;</span> {
  <span class="hljs-comment">// Parse content that is not JSON</span>
  <span class="hljs-comment">// eslint-disable-next-line no-undef</span>
  response.data = xml.parse(response.content);
  <span class="hljs-keyword">return</span> response;
};

<span class="hljs-comment">// This example only works on core v10+!</span>
<span class="hljs-keyword">const</span> handleWeirdErrors = <span class="hljs-function">(<span class="hljs-params">response, z</span>) =&gt;</span> {
  <span class="hljs-comment">// Prevent `throwForStatus` from throwing for a certain status.</span>
  <span class="hljs-keyword">if</span> (response.status === <span class="hljs-number">456</span>) {
    response.skipThrowForStatus = <span class="hljs-literal">true</span>;
  } <span class="hljs-keyword">else</span> <span class="hljs-keyword">if</span> (response.status === <span class="hljs-number">200</span> &amp;&amp; response.data.success === <span class="hljs-literal">false</span>) {
    <span class="hljs-keyword">throw</span> <span class="hljs-keyword">new</span> z.errors.Error(response.data.message, response.data.code);
  }
  <span class="hljs-keyword">return</span> response;
};

<span class="hljs-keyword">const</span> App = {
  <span class="hljs-comment">// ...</span>
  <span class="hljs-attr">beforeRequest</span>: [addHeader],
  <span class="hljs-attr">afterResponse</span>: [parseXML, handleWeirdErrors],
  <span class="hljs-comment">// ...</span>
};

</code></pre>
    </div>
  </div>
</div><div class="row">
  <div class="row-height">
    <div class="col-md-5 col-sm-12 col-height  docs-primary">
      <p>A <code>beforeRequest</code> middleware function takes a request options object, and returns a (possibly mutated) request object. An <code>afterResponse</code> middleware function takes a response object, and returns a (possibly mutated) response object. Middleware functions are executed in the order specified in the app definition, and each subsequent middleware receives the request or response object returned by the previous middleware.</p><p>Middleware functions can be asynchronous - just return a promise from the middleware function.</p><p>The second argument for middleware is the <code>z</code> object, but it does <em>not</em> include <code>z.request()</code> as using that would easily create infinite loops.</p><p>Here is the full request lifecycle when you call <code>z.request({...})</code>:</p><ol>
<li>set defaults on the <code>request</code> object</li>
<li>run your <code>beforeRequest</code> middleware functions in order</li>
<li>add applicable auth headers (e.g. adding <code>Basic ...</code> for <code>basic</code> auth), if applicable</li>
<li>add <code>request.params</code> to <code>request.url</code></li>
<li>execute the <code>request</code>, store the result in <code>response</code></li>
<li>try to auto-parse response body for non-raw requests, store result in <code>response.data</code></li>
<li>log the request to Zapier&apos;s logging server</li>
<li>if the status code is <code>401</code>, you&apos;re using a refresh-able auth (such as <code>oauth2</code> or <code>session</code>) <em>and</em> <code>autoRefresh</code> is <code>true</code> in your auth configuration, throw a <code>RefreshAuthError</code>. The server will attempt to refresh the authentication again and retry the whole step</li>
<li>run your <code>afterResponse</code> middleware functions in order</li>
<li>call <code>response.throwForStatus()</code> unless <code>response.skipThrowForStatus</code> is <code>true</code></li>
</ol><p>The resulting response object is returned from <code>z.request()</code>.</p><blockquote>
<p>Example App: check out <a href="https://github.com/zapier/zapier-platform/tree/master/example-apps/middleware">https://github.com/zapier/zapier-platform/tree/master/example-apps/middleware</a> for a working example app using HTTP middleware.</p>
</blockquote>
    </div>
    <div class="col-md-7 col-sm-12 col-height is-empty docs-code">
      
    </div>
  </div>
</div><div class="row">
  <div class="row-height">
    <div class="col-md-5 col-sm-12 col-height  docs-primary">
      <h4 id="error-response-handling">Error Response Handling</h4>
    </div>
    <div class="col-md-7 col-sm-12 col-height is-empty docs-code">
      
    </div>
  </div>
</div><div class="row">
  <div class="row-height">
    <div class="col-md-5 col-sm-12 col-height  docs-primary">
      <p>Since <code>v10.0.0</code>, <code>z.request()</code> calls <code>response.throwForStatus()</code> before it returns a response. You can disable automatic error throwing by setting <code>skipThrowForStatus</code> on the request object:</p>
    </div>
    <div class="col-md-7 col-sm-12 col-height  docs-code">
      <pre><code class="lang-js"><span class="hljs-comment">// Disable automatic error throwing on the request object</span>
<span class="hljs-keyword">const</span> perform = <span class="hljs-keyword">async</span> (z, bundle) =&gt; {
  <span class="hljs-keyword">const</span> response = <span class="hljs-keyword">await</span> z.request({
    <span class="hljs-attr">url</span>: <span class="hljs-string">&apos;...&apos;</span>,
    <span class="hljs-attr">skipThrowForStatus</span>: <span class="hljs-literal">true</span>
  });
  <span class="hljs-comment">// Now you handle error response on your own.</span>
  <span class="hljs-comment">// The following is equivalent to response.throwForStatus(), </span>
  <span class="hljs-comment">// but you have to remember to do it on every request</span>
  <span class="hljs-keyword">if</span> (response.status &gt;= <span class="hljs-number">400</span>) {
    <span class="hljs-keyword">throw</span> <span class="hljs-keyword">new</span> z.errors.ResponseError(response);
  }
};
</code></pre>
    </div>
  </div>
</div><div class="row">
  <div class="row-height">
    <div class="col-md-5 col-sm-12 col-height  docs-primary">
      <p>You can also do it in <code>afterResponse</code> if the API uses a status code &gt;= 400 that should not be treated as an error.</p>
    </div>
    <div class="col-md-7 col-sm-12 col-height  docs-code">
      <pre><code class="lang-js"><span class="hljs-comment">// Don&apos;t throw an error when response status is 456</span>
<span class="hljs-keyword">const</span> disableAutoThrowOn456 = <span class="hljs-function">(<span class="hljs-params">response, z</span>) =&gt;</span> {
  <span class="hljs-keyword">if</span> (response.status === <span class="hljs-number">456</span>) {
    response.skipThrowForStatus = <span class="hljs-literal">true</span>;
  }
  <span class="hljs-keyword">return</span> response;
};
<span class="hljs-keyword">const</span> App = {
  <span class="hljs-comment">// ...</span>
  <span class="hljs-attr">afterResponse</span>: [disableAutoThrowOn456],
  <span class="hljs-comment">// ...</span>
};
</code></pre>
    </div>
  </div>
</div><div class="row">
  <div class="row-height">
    <div class="col-md-5 col-sm-12 col-height  docs-primary">
      <p>For developers using v9.x and below, it&apos;s your responsibility to throw an exception for an error response. That means you should call <code>response.throwForStatus()</code> or throw an error yourself, likely following the <code>z.request</code> call.</p><p>This behavior has changed periodically across major versions, which changes how/when you have to worry about handling errors. Here&apos;s a diagram to illustrate that:</p><p><img src="https://cdn.zappy.app/e835d9beca1b6489a065d51a381613f3.png" alt></p><p>Ensure you&apos;re handling errors correctly for your platform version. The latest released version is <strong>12.0.2</strong>.</p>
    </div>
    <div class="col-md-7 col-sm-12 col-height is-empty docs-code">
      
    </div>
  </div>
</div><div class="row">
  <div class="row-height">
    <div class="col-md-5 col-sm-12 col-height  docs-primary">
      <h3 id="http-request-options">HTTP Request Options</h3>
    </div>
    <div class="col-md-7 col-sm-12 col-height is-empty docs-code">
      
    </div>
  </div>
</div><div class="row">
  <div class="row-height">
    <div class="col-md-5 col-sm-12 col-height  docs-primary">
      <p><a href="#shorthand-http-requests">Shorthand requests</a> and <a href="#manual-http-requests">manual requests</a> support the following HTTP <code>options</code>:</p><ul>
<li><code>url</code>: HTTP url, you can provide it as a separate argument (<code>z.request(url, options)</code>) or as part of the <code>options</code> object (<code>z.request({url: url, ...})</code>).</li>
<li><code>method</code>: HTTP method, default is <code>GET</code>.</li>
<li><code>headers</code>: request headers object, format <code>{&apos;header-key&apos;: &apos;header-value&apos;}</code>.</li>
<li><code>params</code>: URL query params object, format <code>{&apos;query-key&apos;: &apos;query-value&apos;}</code>.</li>
<li><code>body</code>: request body, can be a string, buffer, readable stream or plain object. When it is an object/array and the <code>Content-Type</code> header is <code>application/x-www-form-urlencoded</code> the body will be transformed to query string parameters, otherwise we&apos;ll set the header to <code>application/json; charset=utf-8</code> and JSON encode the body. Default is <code>null</code>.</li>
<li><code>json</code>: shortcut object/array/etc. you want to JSON encode into body. Default is <code>null</code>.</li>
<li><code>form</code>: shortcut object. you want to form encode into body. Default is <code>null</code>.</li>
<li><code>raw</code>: set this to stream the response instead of consuming it immediately. Default is <code>false</code>.</li>
<li><code>redirect</code>: set to <code>manual</code> to extract redirect headers, <code>error</code> to reject redirect, default is <code>follow</code>.</li>
<li><code>follow</code>: maximum redirect count, set to <code>0</code> to not follow redirects. default is <code>20</code>.</li>
<li><code>compress</code>: support gzip/deflate content encoding. Set to <code>false</code> to disable. Default is <code>true</code>.</li>
<li><code>agent</code>: Node.js <code>http.Agent</code> instance, allows custom proxy, certificate etc. Default is <code>null</code>.</li>
<li><code>timeout</code>: request / response timeout in ms. Set to <code>0</code> to disable (OS limit still applies), timeout reset on <code>redirect</code>. Default is <code>0</code> (disabled).</li>
<li><code>size</code>: maximum response body size in bytes. Set to <code>0</code> to disable. Default is <code>0</code> (disabled).</li>
<li><code>skipThrowForStatus</code> (<em>new in v10.0.0</em>): don&apos;t call <code>response.throwForStatus()</code> before resolving the request with <code>response</code>. See <a href="#http-response-object">HTTP Response Object</a>.</li>
</ul>
    </div>
    <div class="col-md-7 col-sm-12 col-height  docs-code">
      <pre><code class="lang-js"><span class="hljs-keyword">const</span> response = <span class="hljs-keyword">await</span> z.request({
  <span class="hljs-attr">url</span>: <span class="hljs-string">&apos;https://example.com&apos;</span>,
  <span class="hljs-attr">method</span>: <span class="hljs-string">&apos;POST&apos;</span>,
  <span class="hljs-attr">headers</span>: {
    <span class="hljs-string">&apos;Content-Type&apos;</span>: <span class="hljs-string">&apos;application/json&apos;</span>
  },
  <span class="hljs-comment">// only provide body, json or form...</span>
  <span class="hljs-attr">body</span>: {<span class="hljs-attr">hello</span>: <span class="hljs-string">&apos;world&apos;</span>}, <span class="hljs-comment">// or &apos;{&quot;hello&quot;: &quot;world&quot;}&apos; or &apos;hello=world&apos;</span>
  <span class="hljs-attr">json</span>: {<span class="hljs-attr">hello</span>: <span class="hljs-string">&apos;world&apos;</span>},
  <span class="hljs-attr">form</span>: {<span class="hljs-attr">hello</span>: <span class="hljs-string">&apos;world&apos;</span>},
  <span class="hljs-comment">// access node-fetch style response.body</span>
  <span class="hljs-attr">raw</span>: <span class="hljs-literal">false</span>,
  <span class="hljs-attr">redirect</span>: <span class="hljs-string">&apos;follow&apos;</span>,
  <span class="hljs-attr">follow</span>: <span class="hljs-number">20</span>,
  <span class="hljs-attr">compress</span>: <span class="hljs-literal">true</span>,
  <span class="hljs-attr">agent</span>: <span class="hljs-literal">null</span>,
  <span class="hljs-attr">timeout</span>: <span class="hljs-number">0</span>,
  <span class="hljs-attr">size</span>: <span class="hljs-number">0</span>,
})
</code></pre>
    </div>
  </div>
</div><div class="row">
  <div class="row-height">
    <div class="col-md-5 col-sm-12 col-height  docs-primary">
      <h3 id="http-response-object">HTTP Response Object</h3>
    </div>
    <div class="col-md-7 col-sm-12 col-height is-empty docs-code">
      
    </div>
  </div>
</div><div class="row">
  <div class="row-height">
    <div class="col-md-5 col-sm-12 col-height  docs-primary">
      <p>The response object returned by <code>z.request([url], options)</code> supports the following fields and methods:</p><ul>
<li><code>status</code>: The response status code, i.e. <code>200</code>, <code>404</code>, etc.</li>
<li><code>content</code>: The response content as a String. For Buffer, try <code>options.raw = true</code>.</li>
<li><code>data</code> (<em>new in v10.0.0</em>): The response content as an object if the content is JSON or <code>application/x-www-form-urlencoded</code> (<code>undefined</code> otherwise).</li>
<li><code>headers</code>: Response headers object. The header keys are all lower case.</li>
<li><code>getHeader(key)</code>: Retrieve response header, case insensitive: <code>response.getHeader(&apos;My-Header&apos;)</code></li>
<li><code>skipThrowForStatus</code> (<em>new in v10.0.0</em>): don&apos;t call <code>throwForStatus()</code> before resolving the request with this response.</li>
<li><code>throwForStatus()</code>: Throws an error if <code>400 &lt;= statusCode &lt; 600</code>.</li>
<li><code>request</code>: The original request options object (see above).</li>
</ul><p>Additionally, if <code>request.raw</code> is <code>true</code>, the raw response has the following properties:</p><ul>
<li><code>json()</code>: Get the response content as an object, if <code>options.raw = true</code> and content is JSON (returns a promise). <code>undefined</code> in non-raw requests.</li>
<li><code>body</code>: A stream available only if you provide <code>options.raw = true</code>.</li>
</ul>
    </div>
    <div class="col-md-7 col-sm-12 col-height  docs-code">
      <pre><code class="lang-js"><span class="hljs-keyword">const</span> response = <span class="hljs-keyword">await</span> z.request({
  <span class="hljs-comment">// options</span>
});

<span class="hljs-comment">// A bunch of examples for demonstration</span>
response.status;
response.headers[<span class="hljs-string">&apos;Content-Type&apos;</span>];
response.getHeader(<span class="hljs-string">&apos;content-type&apos;</span>);
response.request; <span class="hljs-comment">// original request options</span>
response.throwForStatus();

<span class="hljs-keyword">if</span> (options.raw === <span class="hljs-literal">false</span>) { <span class="hljs-comment">// (default)</span>
  <span class="hljs-comment">// If you&apos;re core v10+</span>
  response.data; <span class="hljs-comment">// same as...</span>
  z.JSON.parse(response.content); <span class="hljs-comment">// or...</span>
  querystring.parse(response.content);

  <span class="hljs-comment">// If you&apos;re core v9 or older...</span>
  response.json;  <span class="hljs-comment">// same as</span>
  z.JSON.parse(response.content);
} <span class="hljs-keyword">else</span> {
  <span class="hljs-keyword">const</span> buf = <span class="hljs-keyword">await</span> response.buffer();
  buf.toString();

  <span class="hljs-keyword">const</span> text = <span class="hljs-keyword">await</span> response.text();

  <span class="hljs-keyword">const</span> json = <span class="hljs-keyword">await</span> response.json();

  response.body.pipe(otherStream);
}
</code></pre>
    </div>
  </div>
</div><div class="row">
  <div class="row-height">
    <div class="col-md-5 col-sm-12 col-height  docs-primary">
      <h2 id="dehydration">Dehydration</h2>
    </div>
    <div class="col-md-7 col-sm-12 col-height is-empty docs-code">
      
    </div>
  </div>
</div><div class="row">
  <div class="row-height">
    <div class="col-md-5 col-sm-12 col-height  docs-primary">
      <p>Dehydration, and its counterpart Hydration, is a tool that can lazily load data that might be otherwise expensive to retrieve aggressively.</p><ul>
<li><strong>Dehydration</strong> - think of this as &quot;make a pointer&quot;, you control the creation of pointers with <code>z.dehydrate(func, inputData)</code> (or <code>z.dehydrateFile(func, inputData)</code> for files). This usually happens in a trigger step.</li>
<li><strong>Hydration</strong> - think of this as an automatic step that &quot;consumes a pointer&quot; and &quot;returns some data&quot;, Zapier does this automatically behind the scenes. This usually happens in an action step.</li>
</ul><blockquote>
<p>This is very common when <a href="#stashing-files">Stashing Files</a> - but that isn&apos;t their only use!</p>
</blockquote><p>The method <code>z.dehydrate(func, inputData)</code> has two required arguments:</p><ul>
<li><code>func</code> - the function to call to fetch the extra data. Can be any raw <code>function</code>, defined in the file doing the dehydration or imported from another part of your app. You must also register the function in the app&apos;s <code>hydrators</code> property</li>
<li><code>inputData</code> - this is an object that contains things like a <code>path</code> or <code>id</code> - whatever you need to load data on the other side</li>
</ul><blockquote>
<p><strong>Why do I need to register my functions?</strong> Because of how JavaScript works with its module system, we need an explicit handle on the function that can be accessed from the App definition without trying to &quot;automagically&quot; (and sometimes incorrectly) infer code locations.</p>
</blockquote><p>Here is an example that pulls in extra data for a movie:</p>
    </div>
    <div class="col-md-7 col-sm-12 col-height  docs-code">
      <pre><code class="lang-js"><span class="hljs-keyword">const</span> getMovieDetails = <span class="hljs-keyword">async</span> (z, bundle) =&gt; {
  <span class="hljs-keyword">const</span> url = <span class="hljs-string">`https://example.com/movies/<span class="hljs-subst">${bundle.inputData.id}</span>.json`</span>;
  <span class="hljs-keyword">const</span> response = <span class="hljs-keyword">await</span> z.request(url);

  <span class="hljs-comment">// reponse.throwForStatus() if you&apos;re using core v9 or older</span>

  <span class="hljs-keyword">return</span> response.data; <span class="hljs-comment">// or response.json if you&apos;re using core v9 or older</span>
};

<span class="hljs-keyword">const</span> movieList = <span class="hljs-keyword">async</span> (z, bundle) =&gt; {
  <span class="hljs-keyword">const</span> response = <span class="hljs-keyword">await</span> z.request(<span class="hljs-string">&apos;https://example.com/movies.json&apos;</span>);

  <span class="hljs-comment">// response.throwForStatus() if you&apos;re using core v9 or older</span>

  <span class="hljs-keyword">return</span> response.data.map(<span class="hljs-function">(<span class="hljs-params">movie</span>) =&gt;</span> {
    <span class="hljs-comment">// so maybe /movies.json is thin content but /movies/:id.json has more</span>
    <span class="hljs-comment">// details we want...</span>
    movie.details = z.dehydrate(getMovieDetails, { <span class="hljs-attr">id</span>: movie.id });
    <span class="hljs-keyword">return</span> movie;
  });
};

<span class="hljs-keyword">const</span> App = {
  <span class="hljs-attr">version</span>: <span class="hljs-built_in">require</span>(<span class="hljs-string">&apos;./package.json&apos;</span>).version,
  <span class="hljs-attr">platformVersion</span>: <span class="hljs-built_in">require</span>(<span class="hljs-string">&apos;zapier-platform-core&apos;</span>).version,

  <span class="hljs-comment">// don&apos;t forget to register hydrators here!</span>
  <span class="hljs-comment">// it can be imported from any module</span>
  <span class="hljs-attr">hydrators</span>: {
    <span class="hljs-attr">getMovieDetails</span>: getMovieDetails,
  },

  <span class="hljs-attr">triggers</span>: {
    <span class="hljs-attr">new_movie</span>: {
      <span class="hljs-attr">noun</span>: <span class="hljs-string">&apos;Movie&apos;</span>,
      <span class="hljs-attr">display</span>: {
        <span class="hljs-attr">label</span>: <span class="hljs-string">&apos;New Movie&apos;</span>,
        <span class="hljs-attr">description</span>: <span class="hljs-string">&apos;Triggers when a new Movie is added.&apos;</span>,
      },
      <span class="hljs-attr">operation</span>: {
        <span class="hljs-attr">perform</span>: movieList,
      },
    },
  },
};

<span class="hljs-built_in">module</span>.exports = App;

</code></pre>
    </div>
  </div>
</div><div class="row">
  <div class="row-height">
    <div class="col-md-5 col-sm-12 col-height  docs-primary">
      <p>And in future steps of the Zap - if Zapier encounters a pointer as returned by <code>z.dehydrate(func, inputData)</code> - Zapier will tie it back to your app and pull in the data lazily.</p><blockquote>
<p><strong>Why can&apos;t I just load the data immediately?</strong> Isn&apos;t it easier? In some cases it can be - but imagine an API that returns 100 records when polling - doing 100x <code>GET /id.json</code> aggressive inline HTTP calls when 99% of the time Zapier doesn&apos;t <em>need</em> the data yet is wasteful.</p>
</blockquote>
    </div>
    <div class="col-md-7 col-sm-12 col-height is-empty docs-code">
      
    </div>
  </div>
</div><div class="row">
  <div class="row-height">
    <div class="col-md-5 col-sm-12 col-height  docs-primary">
      <h3 id="merging-hydrated-data">Merging Hydrated Data</h3>
    </div>
    <div class="col-md-7 col-sm-12 col-height is-empty docs-code">
      
    </div>
  </div>
</div><div class="row">
  <div class="row-height">
    <div class="col-md-5 col-sm-12 col-height  docs-primary">
      <p>As you&apos;ve seen, the usual call to dehydrate will assign the result to an object property:</p>
    </div>
    <div class="col-md-7 col-sm-12 col-height  docs-code">
      <pre><code class="lang-js">movie.details = z.dehydrate(getMovieDetails, { <span class="hljs-attr">id</span>: movie.id });
</code></pre>
    </div>
  </div>
</div><div class="row">
  <div class="row-height">
    <div class="col-md-5 col-sm-12 col-height  docs-primary">
      <p>In this example, all of the movie details will be located in the <code>details</code> property (e.g. <code>details.releaseDate</code>) after hydration occurs. But what if you want these results available at the top-level (e.g. <code>releaseDate</code>)? Zapier supports a specific keyword for this scenario:</p>
    </div>
    <div class="col-md-7 col-sm-12 col-height  docs-code">
      <pre><code class="lang-js">movie.$HOIST$ = z.dehydrate(getMovieDetails, { <span class="hljs-attr">id</span>: movie.id });
</code></pre>
    </div>
  </div>
</div><div class="row">
  <div class="row-height">
    <div class="col-md-5 col-sm-12 col-height  docs-primary">
      <p>Using <code>$HOIST$</code> as the key will signal to Zapier that the results should be merged into the object containing the <code>$HOIST$</code> key. You can also use this to merge your hydrated data into a property containing &quot;partial&quot; data that exists before dehydration occurs:</p>
    </div>
    <div class="col-md-7 col-sm-12 col-height  docs-code">
      <pre><code class="lang-js">movie.details = {
  <span class="hljs-attr">title</span>: movie.title,
  <span class="hljs-attr">$HOIST$</span>: z.dehydrate(getMovieDetails, { <span class="hljs-attr">id</span>: movie.id })
};
</code></pre>
    </div>
  </div>
</div><div class="row">
  <div class="row-height">
    <div class="col-md-5 col-sm-12 col-height  docs-primary">
      <h3 id="file-dehydration">File Dehydration</h3>
    </div>
    <div class="col-md-7 col-sm-12 col-height is-empty docs-code">
      
    </div>
  </div>
</div><div class="row">
  <div class="row-height">
    <div class="col-md-5 col-sm-12 col-height  docs-primary">
      <p><em>New in v7.3.0.</em></p><p>The method <code>z.dehydrateFile(func, inputData)</code> allows you to download a file lazily. It takes the identical arguments as <code>z.dehydrate(func, inputData)</code> does.</p><p>An example can be found in the <a href="#stashing-files">Stashing Files</a> section.</p><p>What makes <code>z.dehydrateFile</code> different from <code>z.dehydrate</code> has to do with efficiency and when Zapier chooses to hydrate data. Knowing which pointers give us back files helps us delay downloading files until its absolutely necessary. A good example is users creating Zaps in the Zap Editor. If a pointer is made by <code>z.dehydrate</code>, the Zap Editor will hydrate the data immediately after pulling in samples. This allows users to map fields from the hydrated data into the subsequent steps of the Zap. If, however, the pointer is made by <code>z.dehydrateFile</code>, the Zap Editor will wait to hydrate the file. There&apos;s nothing in binary file data for users to map in the subsequent steps.</p><blockquote>
<p><code>z.dehydrateFile(func, inputData)</code> is new in v7.3.0. We used to recommend to use <code>z.dehydrate(func, inputData)</code> for files, but it&apos;s not the case anymore. Please change it to <code>z.dehydrateFile(func, inputData)</code> for a better user experience.</p>
</blockquote>
    </div>
    <div class="col-md-7 col-sm-12 col-height is-empty docs-code">
      
    </div>
  </div>
</div><div class="row">
  <div class="row-height">
    <div class="col-md-5 col-sm-12 col-height  docs-primary">
      <h2 id="stashing-files">Stashing Files</h2>
    </div>
    <div class="col-md-7 col-sm-12 col-height is-empty docs-code">
      
    </div>
  </div>
</div><div class="row">
  <div class="row-height">
    <div class="col-md-5 col-sm-12 col-height  docs-primary">
      <p>It can be expensive to download and stream files or they can require complex handshakes to authorize downloads - so we provide a helpful stash routine that will take any <code>String</code>, <code>Buffer</code> or <code>Stream</code> and return a URL file pointer suitable for returning from triggers, searches, creates, etc.</p><p>The interface <code>z.stashFile(bufferStringStream, [knownLength], [filename], [contentType])</code> takes a single required argument - the extra three arguments will be automatically populated in most cases. For example - a full example is this:</p>
    </div>
    <div class="col-md-7 col-sm-12 col-height  docs-code">
      <pre><code class="lang-js"><span class="hljs-keyword">const</span> content = <span class="hljs-string">&apos;Hello world!&apos;</span>;
<span class="hljs-keyword">const</span> url = <span class="hljs-keyword">await</span> z.stashFile(content, content.length, <span class="hljs-string">&apos;hello.txt&apos;</span>, <span class="hljs-string">&apos;text/plain&apos;</span>);
z.console.log(url);
<span class="hljs-comment">// https://zapier-dev-files.s3.amazonaws.com/cli-platform/f75e2819-05e2-41d0-b70e-9f8272f9eebf</span>
</code></pre>
    </div>
  </div>
</div><div class="row">
  <div class="row-height">
    <div class="col-md-5 col-sm-12 col-height  docs-primary">
      <p>Most likely you&apos;d want to stream from another URL - note the usage of <code>z.request({raw: true})</code>:</p>
    </div>
    <div class="col-md-7 col-sm-12 col-height  docs-code">
      <pre><code class="lang-js"><span class="hljs-keyword">const</span> fileRequest = z.request({<span class="hljs-attr">url</span>: <span class="hljs-string">&apos;https://example.com/file.pdf&apos;</span>, <span class="hljs-attr">raw</span>: <span class="hljs-literal">true</span>});
<span class="hljs-keyword">const</span> url = <span class="hljs-keyword">await</span> z.stashFile(fileRequest); <span class="hljs-comment">// knownLength and filename will be sniffed from the request. contentType will be binary/octet-stream</span>
z.console.log(url);
<span class="hljs-comment">// https://zapier-dev-files.s3.amazonaws.com/cli-platform/74bc623c-d94d-4cac-81f1-f71d7d517bc7</span>
</code></pre>
    </div>
  </div>
</div><div class="row">
  <div class="row-height">
    <div class="col-md-5 col-sm-12 col-height  docs-primary">
      <blockquote>
<p>Note: you should only be using <code>z.stashFile()</code> in a hydration method or a hook trigger&apos;s <code>perform</code> if you&apos;re sending over a short-lived URL to a file. Otherwise, it can be very expensive to stash dozens of files in a polling call - for example!</p>
</blockquote><p>See a full example with dehydration/hydration wired in correctly:</p>
    </div>
    <div class="col-md-7 col-sm-12 col-height  docs-code">
      <pre><code class="lang-js"><span class="hljs-keyword">const</span> stashPDFfunction = <span class="hljs-function">(<span class="hljs-params">z, bundle</span>) =&gt;</span> {
  <span class="hljs-comment">// use standard auth to request the file</span>
  <span class="hljs-keyword">const</span> filePromise = z.request({
    <span class="hljs-attr">url</span>: bundle.inputData.downloadUrl,
    <span class="hljs-attr">raw</span>: <span class="hljs-literal">true</span>,
  });
  <span class="hljs-comment">// and swap it for a stashed URL</span>
  <span class="hljs-keyword">return</span> z.stashFile(filePromise);
};

<span class="hljs-keyword">const</span> pdfList = <span class="hljs-keyword">async</span> (z, bundle) =&gt; {
  <span class="hljs-keyword">const</span> response = <span class="hljs-keyword">await</span> z.request(<span class="hljs-string">&apos;https://example.com/pdfs.json&apos;</span>);

  <span class="hljs-comment">// response.throwForStatus() if you&apos;re using core v9 or older</span>

  <span class="hljs-comment">// response.json.map if you&apos;re using core v9 or older</span>
  <span class="hljs-keyword">return</span> response.data.map(<span class="hljs-function">(<span class="hljs-params">pdf</span>) =&gt;</span> {
    <span class="hljs-comment">// Lazily convert a secret_download_url to a stashed url</span>
    <span class="hljs-comment">// zapier won&apos;t do this until we need it</span>
    pdf.file = z.dehydrateFile(stashPDFfunction, {
      <span class="hljs-attr">downloadUrl</span>: pdf.secret_download_url,
    });
    <span class="hljs-keyword">delete</span> pdf.secret_download_url;
    <span class="hljs-keyword">return</span> pdf;
  });
};

<span class="hljs-keyword">const</span> App = {
  <span class="hljs-attr">version</span>: <span class="hljs-built_in">require</span>(<span class="hljs-string">&apos;./package.json&apos;</span>).version,
  <span class="hljs-attr">platformVersion</span>: <span class="hljs-built_in">require</span>(<span class="hljs-string">&apos;zapier-platform-core&apos;</span>).version,

  <span class="hljs-attr">hydrators</span>: {
    <span class="hljs-attr">stashPDF</span>: stashPDFfunction,
  },

  <span class="hljs-attr">triggers</span>: {
    <span class="hljs-attr">new_pdf</span>: {
      <span class="hljs-attr">noun</span>: <span class="hljs-string">&apos;PDF&apos;</span>,
      <span class="hljs-attr">display</span>: {
        <span class="hljs-attr">label</span>: <span class="hljs-string">&apos;New PDF&apos;</span>,
        <span class="hljs-attr">description</span>: <span class="hljs-string">&apos;Triggers when a new PDF is added.&apos;</span>,
      },
      <span class="hljs-attr">operation</span>: {
        <span class="hljs-attr">perform</span>: pdfList,
      },
    },
  },
};

<span class="hljs-built_in">module</span>.exports = App;

</code></pre>
    </div>
  </div>
</div><div class="row">
  <div class="row-height">
    <div class="col-md-5 col-sm-12 col-height  docs-primary">
      <blockquote>
<p>To create a new integration for handling files, run <code>zapier init [your app name] --template files</code>. You can also check out our working example app <a href="https://github.com/zapier/zapier-platform/tree/master/example-apps/files">here</a>.</p>
</blockquote>
    </div>
    <div class="col-md-7 col-sm-12 col-height is-empty docs-code">
      
    </div>
  </div>
</div><div class="row">
  <div class="row-height">
    <div class="col-md-5 col-sm-12 col-height  docs-primary">
      <h2 id="logging">Logging</h2>
    </div>
    <div class="col-md-7 col-sm-12 col-height is-empty docs-code">
      
    </div>
  </div>
</div><div class="row">
  <div class="row-height">
    <div class="col-md-5 col-sm-12 col-height  docs-primary">
      <p>There are two types of logs for a Zapier app, console logs and HTTP logs. The console logs are created by your app through the use of the <code>z.console.log</code> method (<a href="#console-logging">see below for details</a>). The HTTP logs are created automatically by Zapier whenever your app makes HTTP requests (as long as you use <code>z.request([url], options)</code> or shorthand request objects).</p><p>To view the logs for your application, use the <code>zapier logs</code> command. There are three types of logs, <code>http</code> (logged automatically by Zapier on HTTP requests), <code>bundle</code> (logged automatically on every method execution), and <code>console</code> (manual logs via <code>z.console.log()</code> statements).</p><p>For advanced logging options including only displaying the logs for a certain user or app version, look at the help for the logs command:</p>
    </div>
    <div class="col-md-7 col-sm-12 col-height  docs-code">
      <pre><code class="lang-bash">zapier <span class="hljs-built_in">help</span> logs
</code></pre>
    </div>
  </div>
</div><div class="row">
  <div class="row-height">
    <div class="col-md-5 col-sm-12 col-height  docs-primary">
      <h3 id="console-logging">Console Logging</h3>
    </div>
    <div class="col-md-7 col-sm-12 col-height is-empty docs-code">
      
    </div>
  </div>
</div><div class="row">
  <div class="row-height">
    <div class="col-md-5 col-sm-12 col-height  docs-primary">
      <p>To manually print a log statement in your code, use <code>z.console.log</code>:</p>
    </div>
    <div class="col-md-7 col-sm-12 col-height  docs-code">
      <pre><code class="lang-js">z.console.log(<span class="hljs-string">&apos;Here are the input fields&apos;</span>, bundle.inputData);
</code></pre>
    </div>
  </div>
</div><div class="row">
  <div class="row-height">
    <div class="col-md-5 col-sm-12 col-height  docs-primary">
      <p>The <code>z.console</code> object has all the same methods and works just like the Node.js <a href="https://nodejs.org/docs/latest-v6.x/api/console.html"><code>Console</code></a> class - the only difference is we&apos;ll log to our distributed datastore and you can view them via <code>zapier logs</code> (more below).</p>
    </div>
    <div class="col-md-7 col-sm-12 col-height is-empty docs-code">
      
    </div>
  </div>
</div><div class="row">
  <div class="row-height">
    <div class="col-md-5 col-sm-12 col-height  docs-primary">
      <h3 id="viewing-console-logs">Viewing Console Logs</h3>
    </div>
    <div class="col-md-7 col-sm-12 col-height is-empty docs-code">
      
    </div>
  </div>
</div><div class="row">
  <div class="row-height">
    <div class="col-md-5 col-sm-12 col-height  docs-primary">
      <p>To see your <code>z.console.log</code> logs, do:</p>
    </div>
    <div class="col-md-7 col-sm-12 col-height  docs-code">
      <pre><code class="lang-bash">zapier logs --<span class="hljs-built_in">type</span>=console
</code></pre>
    </div>
  </div>
</div><div class="row">
  <div class="row-height">
    <div class="col-md-5 col-sm-12 col-height  docs-primary">
      <h3 id="viewing-bundle-logs">Viewing Bundle Logs</h3>
    </div>
    <div class="col-md-7 col-sm-12 col-height is-empty docs-code">
      
    </div>
  </div>
</div><div class="row">
  <div class="row-height">
    <div class="col-md-5 col-sm-12 col-height  docs-primary">
      <p>To see the bundle logs, do:</p>
    </div>
    <div class="col-md-7 col-sm-12 col-height  docs-code">
      <pre><code class="lang-bash">zapier logs --<span class="hljs-built_in">type</span>=bundle
</code></pre>
    </div>
  </div>
</div><div class="row">
  <div class="row-height">
    <div class="col-md-5 col-sm-12 col-height  docs-primary">
      <h3 id="http-logging">HTTP Logging</h3>
    </div>
    <div class="col-md-7 col-sm-12 col-height is-empty docs-code">
      
    </div>
  </div>
</div><div class="row">
  <div class="row-height">
    <div class="col-md-5 col-sm-12 col-height  docs-primary">
      <p>If you are using the <code>z.request()</code> shortcut that we provide - HTTP logging is handled automatically for you. For example:</p>
    </div>
    <div class="col-md-7 col-sm-12 col-height  docs-code">
      <pre><code class="lang-js">z.request(<span class="hljs-string">&apos;https://57b20fb546b57d1100a3c405.mockapi.io/api/recipes&apos;</span>)
  .then(<span class="hljs-function">(<span class="hljs-params">res</span>) =&gt;</span> {
    <span class="hljs-comment">// do whatever you like, this request is already getting logged! :-D</span>
    <span class="hljs-keyword">return</span> res;
  })
</code></pre>
    </div>
  </div>
</div><div class="row">
  <div class="row-height">
    <div class="col-md-5 col-sm-12 col-height  docs-primary">
      <h3 id="viewing-http-logs">Viewing HTTP Logs</h3>
    </div>
    <div class="col-md-7 col-sm-12 col-height is-empty docs-code">
      
    </div>
  </div>
</div><div class="row">
  <div class="row-height">
    <div class="col-md-5 col-sm-12 col-height  docs-primary">
      <p>To see the HTTP logs, do:</p>
    </div>
    <div class="col-md-7 col-sm-12 col-height  docs-code">
      <pre><code class="lang-bash">zapier logs --<span class="hljs-built_in">type</span>=http
</code></pre>
    </div>
  </div>
</div><div class="row">
  <div class="row-height">
    <div class="col-md-5 col-sm-12 col-height  docs-primary">
      <p>To see detailed http logs including headers, request and response bodies, etc, do:</p>
    </div>
    <div class="col-md-7 col-sm-12 col-height  docs-code">
      <pre><code class="lang-bash">zapier logs --<span class="hljs-built_in">type</span>=http --detailed
</code></pre>
    </div>
  </div>
</div><div class="row">
  <div class="row-height">
    <div class="col-md-5 col-sm-12 col-height  docs-primary">
      <h2 id="error-handling">Error Handling</h2>
    </div>
    <div class="col-md-7 col-sm-12 col-height is-empty docs-code">
      
    </div>
  </div>
</div><div class="row">
  <div class="row-height">
    <div class="col-md-5 col-sm-12 col-height  docs-primary">
      <p>APIs are not always available. Users do not always input data correctly to
formulate valid requests. Thus, it is a good idea to write apps defensively and
plan for 4xx and 5xx responses from APIs. Without proper handling, errors often
have incomprehensible messages for end users, or possibly go uncaught.</p><p>Zapier provides a couple of tools to help with error handling. First is the
<code>afterResponse</code> middleware (<a href="#using-http-middleware">docs</a>), which provides a hook for
processing all responses from HTTP calls. Second is <code>response.throwForStatus()</code>
(<a href="#http-response-object">docs</a>), which throws an error if the response status indicates
an error (status &gt;= 400). Since v10.0.0, we automatically call this method before returning the
response, unless you set <code>skipThrowForStatus</code> on the request or response object. The
last tool is the collection of errors in <code>z.errors</code> (<a href="#zerrors">docs</a>), which control
the behavior of Zaps when various kinds of errors occur.</p>
    </div>
    <div class="col-md-7 col-sm-12 col-height is-empty docs-code">
      
    </div>
  </div>
</div><div class="row">
  <div class="row-height">
    <div class="col-md-5 col-sm-12 col-height  docs-primary">
      <h3 id="general-errors">General Errors</h3>
    </div>
    <div class="col-md-7 col-sm-12 col-height is-empty docs-code">
      
    </div>
  </div>
</div><div class="row">
  <div class="row-height">
    <div class="col-md-5 col-sm-12 col-height  docs-primary">
      <p>Errors due to a misconfiguration in a user&apos;s Zap should be handled in your app
by throwing <code>z.errors.Error</code> with a user-friendly message and optional error and
status code. Typically, this will be prettifying 4xx responses or APIs that return
errors as 200s with a payload that describes the error.</p><p>Example: <code>throw new z.errors.Error(&apos;Contact name is too long.&apos;, &apos;InvalidData&apos;, 400);</code></p><blockquote>
<p><code>z.errors.Error</code> is new in v9.3.0. If you&apos;re on an older version of <code>zapier-platform-core</code>, throw a standard JavaScript <code>Error</code> instead, such as <code>throw new Error(&apos;A user-friendly message&apos;)</code>.</p>
</blockquote><p>A couple best practices to keep in mind:</p><ul>
<li>Elaborate on terse messages. &quot;not_authenticated&quot; -&gt; &quot;Your API Key is invalid. Please reconnect your account.&quot;</li>
<li>If the error calls out a specific field, surface that information to the user. &quot;Provided data is invalid&quot; -&gt; &quot;Contact name is invalid&quot;</li>
<li>If the error provides details about why a field is invalid, add that in too! &quot;Contact name is invalid&quot; -&gt; &quot;Contact name is too long&quot;</li>
<li>The second, optional argument should be a code that a computer could use to identify the type of error.</li>
<li>The last, optional argument should be the HTTP status code, if any.</li>
</ul><p>The code and status can be used by us to provide relevant troubleshooting to the
user when we communicate the error.</p><p>Note that if a Zap raises too many error messages it will be automatically
turned off, so only use these if the scenario is truly an error that needs to
be fixed.</p>
    </div>
    <div class="col-md-7 col-sm-12 col-height is-empty docs-code">
      
    </div>
  </div>
</div><div class="row">
  <div class="row-height">
    <div class="col-md-5 col-sm-12 col-height  docs-primary">
      <h3 id="halting-execution">Halting Execution</h3>
    </div>
    <div class="col-md-7 col-sm-12 col-height is-empty docs-code">
      
    </div>
  </div>
</div><div class="row">
  <div class="row-height">
    <div class="col-md-5 col-sm-12 col-height  docs-primary">
      <p>Any operation can be interrupted or &quot;halted&quot; (not success, not error, but
stopped for some specific reason) with a <code>HaltedError</code>. You might find yourself
using this error in cases where a required pre-condition is not met. For instance,
in a create to add an email address to a list where duplicates are not allowed,
you would want to throw a <code>HaltedError</code> if the Zap attempted to add a duplicate.
This would indicate failure, but it would be treated as a soft failure.</p><p>Unlike throwing <code>z.errors.Error</code>, a Zap will never by turned off when this error is thrown
(even if it is raised more often than not).</p><p>Example: <code>throw new z.errors.HaltedError(&apos;Your reason.&apos;);</code></p>
    </div>
    <div class="col-md-7 col-sm-12 col-height is-empty docs-code">
      
    </div>
  </div>
</div><div class="row">
  <div class="row-height">
    <div class="col-md-5 col-sm-12 col-height  docs-primary">
      <h3 id="stale-authentication-credentials">Stale Authentication Credentials</h3>
    </div>
    <div class="col-md-7 col-sm-12 col-height is-empty docs-code">
      
    </div>
  </div>
</div><div class="row">
  <div class="row-height">
    <div class="col-md-5 col-sm-12 col-height  docs-primary">
      <p>For apps that require manual refresh of authorization on a regular basis, Zapier
provides a mechanism to notify users of expired credentials. With the
<code>ExpiredAuthError</code>, the current operation is interrupted and a predefined email
is sent out asking the user to refresh the credentials. While the auth is
disconnected, Zap runs will not be executed, to prevent more calls with expired
credentials. (The runs will be
<a href="https://zapier.com/help/manage/history/view-and-manage-your-zap-history#holding">Held</a>,
and the user will be able to replay them after reconnecting.)</p><p>Example: <code>throw new z.errors.ExpiredAuthError(&apos;You must manually reconnect this auth.&apos;);</code></p><p>For apps that use OAuth2 with <code>autoRefresh: true</code> or Session Auth, <code>core</code> injects
a built-in <code>afterResponse</code> middleware that throws an error when the response status
is 401. The error will signal Zapier to refresh the credentials and then retry the
failed operation. You can also throw this error manually if your server doesn&apos;t use the 401 status or you want to trigger an auth refresh even if the credentials aren&apos;t stale.</p><p>Example: <code>throw new z.errors.RefreshAuthError();</code></p>
    </div>
    <div class="col-md-7 col-sm-12 col-height is-empty docs-code">
      
    </div>
  </div>
</div><div class="row">
  <div class="row-height">
    <div class="col-md-5 col-sm-12 col-height  docs-primary">
      <h3 id="handling-throttled-requests">Handling Throttled Requests</h3>
    </div>
    <div class="col-md-7 col-sm-12 col-height is-empty docs-code">
      
    </div>
  </div>
</div><div class="row">
  <div class="row-height">
    <div class="col-md-5 col-sm-12 col-height  docs-primary">
      <p>Since v11.2.0, there are two types of errors that can cause Zapier to throttle an operation and retry at a later time.
This is useful if the API you&apos;re interfacing with is reports it is receiving too many requests, often indicated by
receiving a response status code of 429.</p><p>If a response receives a status code of 429 and is not caught, Zapier will re-attempt the operation after a delay.
The delay can be customized by the server response containing a
<a href="https://developer.mozilla.org/en-US/docs/Web/HTTP/Headers/Retry-After">Retry-After</a> header.</p><p>Another way to request Zapier retry an operation is to throw a <code>ThrottledError</code>, which may also optionally specify a
delay in seconds:</p>
    </div>
    <div class="col-md-7 col-sm-12 col-height  docs-code">
      <pre><code class="lang-js"><span class="hljs-keyword">const</span> yourAfterResponse = <span class="hljs-function">(<span class="hljs-params">resp</span>) =&gt;</span> {
  <span class="hljs-keyword">if</span> (resp.status === <span class="hljs-number">429</span>) {
    <span class="hljs-keyword">throw</span> <span class="hljs-keyword">new</span> ThrottledError(<span class="hljs-string">&apos;message here&apos;</span>, <span class="hljs-number">60</span>);  <span class="hljs-comment">// Zapier will retry in 60 seconds</span>
  }
  <span class="hljs-keyword">return</span> resp;
};
</code></pre>
    </div>
  </div>
</div><div class="row">
  <div class="row-height">
    <div class="col-md-5 col-sm-12 col-height  docs-primary">
      <h2 id="testing">Testing</h2>
    </div>
    <div class="col-md-7 col-sm-12 col-height is-empty docs-code">
      
    </div>
  </div>
</div><div class="row">
  <div class="row-height">
    <div class="col-md-5 col-sm-12 col-height  docs-primary">
      <p>You can write unit tests for your Zapier integration that run locally, outside of the Zapier editor.
You can run these tests in a CI tool like <a href="https://travis-ci.com/">Travis</a>.</p>
    </div>
    <div class="col-md-7 col-sm-12 col-height is-empty docs-code">
      
    </div>
  </div>
</div><div class="row">
  <div class="row-height">
    <div class="col-md-5 col-sm-12 col-height  docs-primary">
      <h3 id="writing-unit-tests">Writing Unit Tests</h3>
    </div>
    <div class="col-md-7 col-sm-12 col-height is-empty docs-code">
      
    </div>
  </div>
</div><div class="row">
  <div class="row-height">
    <div class="col-md-5 col-sm-12 col-height  docs-primary">
      <p>From v10 of <code>zapier-platform-cli</code>, we recommend using the <a href="https://jestjs.io/">Jest</a> testing framework. After running <code>zapier init</code> you should find an example test to start from in the <code>test</code> directory.</p><blockquote>
<p>Note: On v9, the recommendation was <a href="https://mochajs.org/">Mocha</a>. You can still use Mocha if you prefer.</p>
</blockquote>
    </div>
    <div class="col-md-7 col-sm-12 col-height  docs-code">
      <pre><code class="lang-js"><span class="hljs-comment">/* globals describe, expect, test */</span>

<span class="hljs-keyword">const</span> zapier = <span class="hljs-built_in">require</span>(<span class="hljs-string">&apos;zapier-platform-core&apos;</span>);

<span class="hljs-comment">// createAppTester() makes it easier to test your app. It takes your raw app</span>
<span class="hljs-comment">// definition, and returns a function that will test you app.</span>
<span class="hljs-keyword">const</span> App = <span class="hljs-built_in">require</span>(<span class="hljs-string">&apos;../index&apos;</span>);
<span class="hljs-keyword">const</span> appTester = zapier.createAppTester(App);

<span class="hljs-comment">// Inject the vars from the .env file to process.env. Do this if you have a .env</span>
<span class="hljs-comment">// file.</span>
zapier.tools.env.inject();

describe(<span class="hljs-string">&apos;triggers&apos;</span>, () =&gt; {
  test(<span class="hljs-string">&apos;new recipe&apos;</span>, <span class="hljs-keyword">async</span> () =&gt; {
    <span class="hljs-keyword">const</span> bundle = {
      <span class="hljs-attr">inputData</span>: {
        <span class="hljs-attr">style</span>: <span class="hljs-string">&apos;mediterranean&apos;</span>,
      },
    };

    <span class="hljs-keyword">const</span> results = <span class="hljs-keyword">await</span> appTester(
      App.triggers.recipe.operation.perform,
      bundle
    );
    expect(results.length).toBeGreaterThan(<span class="hljs-number">1</span>);

    <span class="hljs-keyword">const</span> firstRecipe = results[<span class="hljs-number">0</span>];
    expect(firstRecipe.id).toBe(<span class="hljs-number">1</span>);
    expect(firstRecipe.name).toBe(<span class="hljs-string">&apos;Baked Falafel&apos;</span>);
  });
});

</code></pre>
    </div>
  </div>
</div><div class="row">
  <div class="row-height">
    <div class="col-md-5 col-sm-12 col-height  docs-primary">
      <h3 id="using-the-z-object-in-tests">Using the <code>z</code> Object in Tests</h3>
    </div>
    <div class="col-md-7 col-sm-12 col-height is-empty docs-code">
      
    </div>
  </div>
</div><div class="row">
  <div class="row-height">
    <div class="col-md-5 col-sm-12 col-height  docs-primary">
      <p>Introduced in <a href="mailto:`core@11.1.0">`core@11.1.0</a><code>,</code>appTester` can now run arbitrary functions:</p>
    </div>
    <div class="col-md-7 col-sm-12 col-height  docs-code">
      <pre><code class="lang-js"><span class="hljs-comment">/* globals describe, expect, test */</span>

<span class="hljs-keyword">const</span> zapier = <span class="hljs-built_in">require</span>(<span class="hljs-string">&apos;zapier-platform-core&apos;</span>);

<span class="hljs-keyword">const</span> App = <span class="hljs-built_in">require</span>(<span class="hljs-string">&apos;../index&apos;</span>);
<span class="hljs-keyword">const</span> appTester = zapier.createAppTester(App);

describe(<span class="hljs-string">&apos;triggers&apos;</span>, () =&gt; {
  test(<span class="hljs-string">&apos;new recipe&apos;</span>, <span class="hljs-keyword">async</span> () =&gt; {
    <span class="hljs-keyword">const</span> adHocResult = <span class="hljs-keyword">await</span> appTester(
      <span class="hljs-comment">// your in-line function takes the same [z, bundle] arguments as normal</span>
      <span class="hljs-keyword">async</span> (z, bundle) =&gt; {
        <span class="hljs-comment">// requests are made using your integration&apos;s actual middleware</span>
        <span class="hljs-comment">// make sure to pass the normal `bundle` arg to `appTester` if your requests need auth</span>
        <span class="hljs-keyword">const</span> response = <span class="hljs-keyword">await</span> z.request(
          <span class="hljs-string">&apos;https://example.com/some/setup/method&apos;</span>,
          {
            <span class="hljs-attr">params</span>: {
              <span class="hljs-attr">numItems</span>: bundle.inputData.someValue,
            },
          }
        );

        <span class="hljs-keyword">return</span> {
          <span class="hljs-comment">// you can use all the functions on the `z` object</span>
          <span class="hljs-attr">someHash</span>: z.hash(<span class="hljs-string">&apos;md5&apos;</span>, <span class="hljs-string">&apos;mySecret&apos;</span>),
          <span class="hljs-attr">data</span>: response.data,
        };
      },
      {
        <span class="hljs-comment">// you must provide auth data for authenticated requests</span>
        <span class="hljs-comment">// (just like running a normal trigger)</span>
        <span class="hljs-attr">authData</span>: { <span class="hljs-attr">token</span>: <span class="hljs-string">&apos;some-api-key&apos;</span> },
        <span class="hljs-comment">// put arbitrary function params in `inputData`</span>
        <span class="hljs-attr">inputData</span>: {
          <span class="hljs-attr">someValue</span>: <span class="hljs-number">3</span>,
        },
      }
    );

    expect(adHocResult.someHash).toEqual(<span class="hljs-string">&apos;a5beb6624e092adf7be31176c3079e64&apos;</span>);
    expect(adHocResult.data).toEqual({ <span class="hljs-attr">whatever</span>: <span class="hljs-literal">true</span> });

    <span class="hljs-comment">// ... rest of test</span>
  });
});

</code></pre>
    </div>
  </div>
</div><div class="row">
  <div class="row-height">
    <div class="col-md-5 col-sm-12 col-height  docs-primary">
      <h3 id="mocking-requests">Mocking Requests</h3>
    </div>
    <div class="col-md-7 col-sm-12 col-height is-empty docs-code">
      
    </div>
  </div>
</div><div class="row">
  <div class="row-height">
    <div class="col-md-5 col-sm-12 col-height  docs-primary">
      <p>It&apos;s useful to test your code without actually hitting any external services. <a href="https://github.com/node-nock/nock">Nock</a> is a Node.js utility that intercepts requests before they ever leave your computer. You can specify a response code, body, headers, and more. It works out of the box with <code>z.request</code> by setting up your <code>nock</code> before calling <code>appTester</code>.</p>
    </div>
    <div class="col-md-7 col-sm-12 col-height  docs-code">
      <pre><code class="lang-js"><span class="hljs-comment">/* globals describe, expect, test */</span>

<span class="hljs-keyword">const</span> zapier = <span class="hljs-built_in">require</span>(<span class="hljs-string">&apos;zapier-platform-core&apos;</span>);

<span class="hljs-keyword">const</span> App = <span class="hljs-built_in">require</span>(<span class="hljs-string">&apos;../index&apos;</span>);
<span class="hljs-keyword">const</span> appTester = zapier.createAppTester(App);

<span class="hljs-keyword">const</span> nock = <span class="hljs-built_in">require</span>(<span class="hljs-string">&apos;nock&apos;</span>);

describe(<span class="hljs-string">&apos;triggers&apos;</span>, () =&gt; {
  test(<span class="hljs-string">&apos;new recipe&apos;</span>, <span class="hljs-keyword">async</span> () =&gt; {
    <span class="hljs-keyword">const</span> bundle = {
      <span class="hljs-attr">inputData</span>: {
        <span class="hljs-attr">style</span>: <span class="hljs-string">&apos;mediterranean&apos;</span>,
      },
    };

    <span class="hljs-comment">// mocks the next request that matches this url and querystring</span>
    nock(<span class="hljs-string">&apos;https://example.com/api&apos;</span>)
      .get(<span class="hljs-string">&apos;/recipes&apos;</span>)
      .query(bundle.inputData)
      .reply(<span class="hljs-number">200</span>, [
        { <span class="hljs-attr">name</span>: <span class="hljs-string">&apos;name 1&apos;</span>, <span class="hljs-attr">directions</span>: <span class="hljs-string">&apos;directions 1&apos;</span>, <span class="hljs-attr">id</span>: <span class="hljs-number">1</span> },
        { <span class="hljs-attr">name</span>: <span class="hljs-string">&apos;name 2&apos;</span>, <span class="hljs-attr">directions</span>: <span class="hljs-string">&apos;directions 2&apos;</span>, <span class="hljs-attr">id</span>: <span class="hljs-number">2</span> },
      ]);

    <span class="hljs-keyword">const</span> results = <span class="hljs-keyword">await</span> appTester(
      App.triggers.recipe.operation.perform,
      bundle
    );

    expect(results.length).toBeGreaterThan(<span class="hljs-number">1</span>);

    <span class="hljs-keyword">const</span> firstRecipe = results[<span class="hljs-number">0</span>];
    expect(firstRecipe.id).toBe(<span class="hljs-number">1</span>);
    expect(firstRecipe.name).toBe(<span class="hljs-string">&apos;name 1&apos;</span>);
  });
});

</code></pre>
    </div>
  </div>
</div><div class="row">
  <div class="row-height">
    <div class="col-md-5 col-sm-12 col-height  docs-primary">
      <p>Here&apos;s more info about nock and its usage in the <a href="https://github.com/node-nock/nock/blob/master/README.md">README</a>.</p>
    </div>
    <div class="col-md-7 col-sm-12 col-height is-empty docs-code">
      
    </div>
  </div>
</div><div class="row">
  <div class="row-height">
    <div class="col-md-5 col-sm-12 col-height  docs-primary">
      <h3 id="running-unit-tests">Running Unit Tests</h3>
    </div>
    <div class="col-md-7 col-sm-12 col-height is-empty docs-code">
      
    </div>
  </div>
</div><div class="row">
  <div class="row-height">
    <div class="col-md-5 col-sm-12 col-height  docs-primary">
      <p>To run all your tests do:</p>
    </div>
    <div class="col-md-7 col-sm-12 col-height  docs-code">
      <pre><code class="lang-bash">zapier <span class="hljs-built_in">test</span>
</code></pre>
    </div>
  </div>
</div><div class="row">
  <div class="row-height">
    <div class="col-md-5 col-sm-12 col-height  docs-primary">
      <blockquote>
<p>You can also go direct with <code>npm test</code> or <code>node_modules/.bin/jest</code>.</p>
</blockquote>
    </div>
    <div class="col-md-7 col-sm-12 col-height is-empty docs-code">
      
    </div>
  </div>
</div><div class="row">
  <div class="row-height">
    <div class="col-md-5 col-sm-12 col-height  docs-primary">
      <h3 id="testing--environment-variables">Testing &amp; Environment Variables</h3>
    </div>
    <div class="col-md-7 col-sm-12 col-height is-empty docs-code">
      
    </div>
  </div>
</div><div class="row">
  <div class="row-height">
    <div class="col-md-5 col-sm-12 col-height  docs-primary">
      <p>The best way to store sensitive values (like API keys, OAuth secrets, or passwords) is in an <code>.env</code> (or <code>.environment</code>, see below note) file (<a href="https://github.com/motdotla/dotenv#faq">learn more</a>). Then, you can include the following before your tests run:</p>
    </div>
    <div class="col-md-7 col-sm-12 col-height  docs-code">
      <pre><code class="lang-js"><span class="hljs-keyword">const</span> zapier = <span class="hljs-built_in">require</span>(<span class="hljs-string">&apos;zapier-platform-core&apos;</span>);
zapier.tools.env.inject(); <span class="hljs-comment">// inject() can take a filename; defaults to &quot;.env&quot;</span>

<span class="hljs-comment">// now process.env has all the values in your .env file</span>
</code></pre>
    </div>
  </div>
</div><div class="row">
  <div class="row-height">
    <div class="col-md-5 col-sm-12 col-height  docs-primary">
      <blockquote>
<p><code>.env</code> is the new recommended name for the environment file since v5.1.0. The old name <code>.environment</code> is deprecated but will continue to work for backward compatibility.</p>
</blockquote><blockquote>
<p>Remember: <strong>NEVER</strong> add your secrets file to version control!</p>
</blockquote><p>Additionally, you can provide them dynamically at runtime:</p>
    </div>
    <div class="col-md-7 col-sm-12 col-height  docs-code">
      <pre><code class="lang-bash">CLIENT_ID=1234 CLIENT_SECRET=abcd zapier <span class="hljs-built_in">test</span>
</code></pre>
    </div>
  </div>
</div><div class="row">
  <div class="row-height">
    <div class="col-md-5 col-sm-12 col-height  docs-primary">
      <p>Or, <code>export</code> them explicitly and place them into the environment:</p>
    </div>
    <div class="col-md-7 col-sm-12 col-height  docs-code">
      <pre><code class="lang-bash"><span class="hljs-built_in">export</span> CLIENT_ID=1234
<span class="hljs-built_in">export</span> CLIENT_SECRET=abcd
zapier <span class="hljs-built_in">test</span>
</code></pre>
    </div>
  </div>
</div><div class="row">
  <div class="row-height">
    <div class="col-md-5 col-sm-12 col-height  docs-primary">
      <h3 id="testing-in-your-ci">Testing in Your CI</h3>
    </div>
    <div class="col-md-7 col-sm-12 col-height is-empty docs-code">
      
    </div>
  </div>
</div><div class="row">
  <div class="row-height">
    <div class="col-md-5 col-sm-12 col-height  docs-primary">
      <p>Whether you use Travis, Circle, Jenkins, or another service, we aim to make it painless to test in an automated environment.</p><p>Behind the scenes <code>zapier test</code> does a standard <code>npm test</code>, which could be <a href="https://jestjs.io/">Jest</a> or <a href="https://mochajs.org/">Mocha</a>, based on your project setup.</p><p>This makes it straightforward to integrate into your testing interface. For example, if you want to test with <a href="https://travis-ci.com/">Travis CI</a>, the <code>.travis.yml</code> would look something like this:</p>
    </div>
    <div class="col-md-7 col-sm-12 col-height  docs-code">
      <pre><code class="lang-yaml"><span class="hljs-attr">language:</span> <span class="hljs-string">node_js</span>
<span class="hljs-attr">node_js:</span>
  <span class="hljs-bullet">-</span> <span class="hljs-string">&quot;v14&quot;</span>
<span class="hljs-attr">before_script:</span> <span class="hljs-string">npm</span> <span class="hljs-string">install</span> <span class="hljs-string">-g</span> <span class="hljs-string">zapier-platform-cli</span>
<span class="hljs-attr">script:</span> <span class="hljs-string">CLIENT_ID=1234</span> <span class="hljs-string">CLIENT_SECRET=abcd</span> <span class="hljs-string">zapier</span> <span class="hljs-string">test</span>
</code></pre>
    </div>
  </div>
</div><div class="row">
  <div class="row-height">
    <div class="col-md-5 col-sm-12 col-height  docs-primary">
      <p>You can substitute <code>zapier test</code> with <code>npm test</code>, or a direct call to <code>node_modules/.bin/jest</code>. We recommend putting environment variables directly into the configuration screens Jenkins, Travis, or other services provide.</p><p>Alternatively to reading the deploy key from root (the default location), you may set the <code>ZAPIER_DEPLOY_KEY</code> environment variable to run privileged commands without the human input needed for <code>zapier login</code>. We suggest encrypting your deploy key in the manner your CI provides (such as <a href="https://docs.travis-ci.com/user/environment-variables/#Defining-encrypted-variables-in-.travis.yml">these instructions</a>, for Travis).</p>
    </div>
    <div class="col-md-7 col-sm-12 col-height is-empty docs-code">
      
    </div>
  </div>
</div><div class="row">
  <div class="row-height">
    <div class="col-md-5 col-sm-12 col-height  docs-primary">
      <h3 id="debugging-tests">Debugging Tests</h3>
    </div>
    <div class="col-md-7 col-sm-12 col-height is-empty docs-code">
      
    </div>
  </div>
</div><div class="row">
  <div class="row-height">
    <div class="col-md-5 col-sm-12 col-height  docs-primary">
      <p>Sometimes tests aren&apos;t enough, and you may want to step through your code and set breakpoints. The testing suite is a regular Node.js process, so debugging it doesn&apos;t take anything special. Because we recommend <code>jest</code> for testing, these instructions will outline steps for debugging w/ jest, but other test runners will work similarly. You can also refer to <a href="https://jestjs.io/docs/en/troubleshooting#tests-are-failing-and-you-dont-know-why">Jest&apos;s own docs on the subject</a>.</p><p>To start, add the following line to the <code>scripts</code> section of your <code>package.json</code>:</p>
    </div>
    <div class="col-md-7 col-sm-12 col-height  docs-code">
      <pre><code>&quot;test:debug&quot;: &quot;node --inspect-brk node_modules/.bin/jest --runInBand&quot;
</code></pre>
    </div>
  </div>
</div><div class="row">
  <div class="row-height">
    <div class="col-md-5 col-sm-12 col-height  docs-primary">
      <p>This will tell <code>node</code> to inspect the <code>jest</code> processes, which is exactly what we need.</p><p>Next, add a <code>debugger;</code> statement somewhere in your code, probably in a <code>perform</code> method:</p>
    </div>
    <div class="col-md-7 col-sm-12 col-height  docs-code">
      <pre><code class="lang-js"><span class="hljs-comment">// triggers on a new pizza with a certain tag</span>
<span class="hljs-keyword">const</span> perform = <span class="hljs-keyword">async</span> (z, bundle) =&gt; {
  <span class="hljs-keyword">const</span> response = <span class="hljs-keyword">await</span> z.request({
    <span class="hljs-attr">url</span>: <span class="hljs-string">&quot;https://jsonplaceholder.typicode.com/posts&quot;</span>,
    <span class="hljs-attr">params</span>: {
      <span class="hljs-attr">tag</span>: bundle.inputData.tagName,
    },
  });
  <span class="hljs-keyword">debugger</span>;
  <span class="hljs-comment">// this should return an array of objects</span>
  <span class="hljs-keyword">return</span> response.data;
};
</code></pre>
    </div>
  </div>
</div><div class="row">
  <div class="row-height">
    <div class="col-md-5 col-sm-12 col-height  docs-primary">
      <p>This creates a <em>breakpoint</em> while <code>inspect</code>ing, or a starting point for our manual inspection.</p><p>Next, you&apos;ll need an inspection client. The most available one is probably the Google Chrome browser, but there are <a href="https://nodejs.org/en/docs/guides/debugging-getting-started/#inspector-clients">lots of options</a>. We&apos;ll use Chrome for this example. In your terminal (and in your integration&apos;s root directory), run <code>yarn test:debug</code> (or <code>npm run test:debug</code>). You should see the following:</p>
    </div>
    <div class="col-md-7 col-sm-12 col-height  docs-code">
      <pre><code>% yarn test:debug
yarn run v1.22.10
$ node --inspect-brk node_modules/.bin/jest --runInBand
Debugger listening on ws://127.0.0.1:9229/5edaab3c-a1d3-45e4-b374-0536095c559b
For help, see: https://nodejs.org/en/docs/inspector
</code></pre>
    </div>
  </div>
</div><div class="row">
  <div class="row-height">
    <div class="col-md-5 col-sm-12 col-height  docs-primary">
      <p>Now in Chrome, go to chrome://inspect. Make sure <code>Discover Network Targets</code> is checked and you should see a path to your <code>jest</code> file on your local machine:</p><p><img src="https://cdn.zappy.app/e2836d2950e1f8a03e3621a22452c3cd.png" alt></p><p>Click <code>inspect</code>. A new window will open. Next, click the little blue arrow in the top right to actually run the code:</p><p><img src="https://cdn.zappy.app/a64e7963a7090e9730d9c8e7b3595a6a.png" alt></p><p>After a few seconds, you&apos;ll see your code, the <code>debugger</code> statement, and info about the current environment on the right panel. You should see familiar data in the <code>Locals</code> section, such as the <code>response</code> variable, and the <code>z</code> object.</p><p><img src="https://cdn.zappy.app/4bfdfe079a344ab7aced64ad7728bc6a.png" alt></p><p>Debugging combined with thorough unit tests will hopefully equip you in keeping your Zapier integration in smooth working order.</p>
    </div>
    <div class="col-md-7 col-sm-12 col-height is-empty docs-code">
      
    </div>
  </div>
</div><div class="row">
  <div class="row-height">
    <div class="col-md-5 col-sm-12 col-height  docs-primary">
      <h2 id="using-npm-modules">Using <code>npm</code> Modules</h2>
    </div>
    <div class="col-md-7 col-sm-12 col-height is-empty docs-code">
      
    </div>
  </div>
</div><div class="row">
  <div class="row-height">
    <div class="col-md-5 col-sm-12 col-height  docs-primary">
      <p>Use <code>npm</code> modules just like you would use them in any other node app, for example:</p>
    </div>
    <div class="col-md-7 col-sm-12 col-height  docs-code">
      <pre><code class="lang-bash">npm install --save jwt
</code></pre>
    </div>
  </div>
</div><div class="row">
  <div class="row-height">
    <div class="col-md-5 col-sm-12 col-height  docs-primary">
      <p>And then <code>package.json</code> will be updated, and you can use them like anything else:</p>
    </div>
    <div class="col-md-7 col-sm-12 col-height  docs-code">
      <pre><code class="lang-js"><span class="hljs-keyword">const</span> jwt = <span class="hljs-built_in">require</span>(<span class="hljs-string">&apos;jwt&apos;</span>);
</code></pre>
    </div>
  </div>
</div><div class="row">
  <div class="row-height">
    <div class="col-md-5 col-sm-12 col-height  docs-primary">
      <p>During the <code>zapier build</code> or <code>zapier push</code> step - we&apos;ll copy all your code to a temporary folder and do a fresh re-install of modules.</p><blockquote>
<p>Note: If your package isn&apos;t being pushed correctly (IE: you get &quot;Error: Cannot find module &apos;whatever&apos;&quot; in production), try adding the <code>--disable-dependency-detection</code> flag to <code>zapier push</code>.</p>
</blockquote><blockquote>
<p>Note 2: You can also try adding a <code>includeInBuild</code> array property (with paths to include, which will be evaluated to RegExp, with a case insensitive flag) to your <code>.zapierapprc</code> file, to make it look like:</p>
</blockquote>
    </div>
    <div class="col-md-7 col-sm-12 col-height  docs-code">
      <pre><code class="lang-json">{
  <span class="hljs-attr">&quot;id&quot;</span>: <span class="hljs-number">1</span>,
  <span class="hljs-attr">&quot;key&quot;</span>: <span class="hljs-string">&quot;App1&quot;</span>,
  <span class="hljs-attr">&quot;includeInBuild&quot;</span>: [
    <span class="hljs-string">&quot;test.txt&quot;</span>,
    <span class="hljs-string">&quot;testing.json&quot;</span>
  ]
}

</code></pre>
    </div>
  </div>
</div><div class="row">
  <div class="row-height">
    <div class="col-md-5 col-sm-12 col-height  docs-primary">
      <blockquote>
<p>Warning: Do not use compiled libraries unless you run your build on the AWS AMI <code>ami-4fffc834</code>, or follow the Docker instructions below.</p>
</blockquote>
    </div>
    <div class="col-md-7 col-sm-12 col-height is-empty docs-code">
      
    </div>
  </div>
</div><div class="row">
  <div class="row-height">
    <div class="col-md-5 col-sm-12 col-height  docs-primary">
      <h2 id="building-native-packages-with-docker">Building Native Packages with Docker</h2>
    </div>
    <div class="col-md-7 col-sm-12 col-height is-empty docs-code">
      
    </div>
  </div>
</div><div class="row">
  <div class="row-height">
    <div class="col-md-5 col-sm-12 col-height  docs-primary">
      <p>Unfortunately if you are developing on a macOS or Windows box you won&apos;t be able to build native libraries locally. If you try and push locally build native modules, you&apos;ll get runtime errors during usage. However, you can use Docker and Docker Compose to do this in a pinch. Make sure you have all the necessary Docker programs installed and follow along.</p><p>First, create your <code>Dockerfile</code>:</p>
    </div>
    <div class="col-md-7 col-sm-12 col-height  docs-code">
      <pre><code class="lang-Dockerfile"><span class="hljs-keyword">FROM</span> amazonlinux:<span class="hljs-number">2017.03</span>.<span class="hljs-number">1.20170812</span>

<span class="hljs-keyword">RUN</span><span class="bash"> yum install zip findutils wget gcc44 gcc-c++ libgcc44 cmake -y</span>

<span class="hljs-keyword">RUN</span><span class="bash"> wget https://nodejs.org/dist/v8.10.0/node-v8.10.0.tar.gz &amp;&amp; \
    tar -zxvf node-v8.10.0.tar.gz &amp;&amp; \
    <span class="hljs-built_in">cd</span> node-v8.10.0 &amp;&amp; \
    ./configure &amp;&amp; \
    make &amp;&amp; \
    make install &amp;&amp; \
    <span class="hljs-built_in">cd</span> .. &amp;&amp; \
    rm -rf node-v8.10.0 node-v8.10.0.tar.gz</span>

<span class="hljs-keyword">RUN</span><span class="bash"> npm i -g zapier-platform-cli</span>

<span class="hljs-keyword">WORKDIR</span><span class="bash"> /app</span>
</code></pre>
    </div>
  </div>
</div><div class="row">
  <div class="row-height">
    <div class="col-md-5 col-sm-12 col-height  docs-primary">
      <p>And finally, create your <code>docker-compose.yml</code> file:</p>
    </div>
    <div class="col-md-7 col-sm-12 col-height  docs-code">
      <pre><code class="lang-yml"><span class="hljs-attr">version:</span> <span class="hljs-string">&apos;3.4&apos;</span>

<span class="hljs-attr">services:</span>
  <span class="hljs-attr">pusher:</span>
    <span class="hljs-attr">build:</span> <span class="hljs-string">.</span>
    <span class="hljs-attr">volumes:</span>
      <span class="hljs-bullet">-</span> <span class="hljs-string">.:/app</span>
      <span class="hljs-bullet">-</span> <span class="hljs-string">node_modules:/app/node_modules:delegated</span>
      <span class="hljs-bullet">-</span> <span class="hljs-string">~/.zapierrc:/root/.zapierrc</span>
    <span class="hljs-attr">command:</span> <span class="hljs-string">&apos;bash -c &quot;npm i &amp;&amp; zapier push&quot;&apos;</span>
    <span class="hljs-attr">environment:</span>
      <span class="hljs-attr">ZAPIER_DEPLOY_KEY:</span> <span class="hljs-string">${ZAPIER_DEPLOY_KEY}</span>

<span class="hljs-attr">volumes:</span>
  <span class="hljs-attr">node_modules:</span>
</code></pre>
    </div>
  </div>
</div><div class="row">
  <div class="row-height">
    <div class="col-md-5 col-sm-12 col-height  docs-primary">
      <blockquote>
<p>Note: Watch out for your <code>package-lock.json</code> file, if it exists for local install it might incorrectly pin a native version.</p>
</blockquote><p>Now you should be able to run <code>docker-compose run pusher</code> and see the build and push successfully complete!</p>
    </div>
    <div class="col-md-7 col-sm-12 col-height is-empty docs-code">
      
    </div>
  </div>
</div><div class="row">
  <div class="row-height">
    <div class="col-md-5 col-sm-12 col-height  docs-primary">
      <h2 id="using-transpilers">Using Transpilers</h2>
    </div>
    <div class="col-md-7 col-sm-12 col-height is-empty docs-code">
      
    </div>
  </div>
</div><div class="row">
  <div class="row-height">
    <div class="col-md-5 col-sm-12 col-height  docs-primary">
      <p>If you would like to use a transpiler like <code>babel</code>, you can add a script named <code>_zapier-build</code> to your <code>package.json</code>, which will be run during <code>zapier build</code>,
<code>zapier push</code>, and <code>zapier upload</code>.  See the following example:</p>
    </div>
    <div class="col-md-7 col-sm-12 col-height  docs-code">
      <pre><code class="lang-json">{
  <span class="hljs-attr">&quot;scripts&quot;</span>: {
    <span class="hljs-attr">&quot;zapier-dev&quot;</span>: <span class="hljs-string">&quot;babel src --out-dir lib --watch&quot;</span>,
    <span class="hljs-attr">&quot;_zapier-build&quot;</span>: <span class="hljs-string">&quot;babel src --out-dir lib&quot;</span>
  }
}
</code></pre>
    </div>
  </div>
</div><div class="row">
  <div class="row-height">
    <div class="col-md-5 col-sm-12 col-height  docs-primary">
      <p>Then, you can have your fancy ES7 code in <code>src/*</code> and a root <code>index.js</code> like this:</p>
    </div>
    <div class="col-md-7 col-sm-12 col-height  docs-code">
      <pre><code class="lang-js"><span class="hljs-built_in">module</span>.exports = <span class="hljs-built_in">require</span>(<span class="hljs-string">&apos;./lib&apos;</span>);
</code></pre>
    </div>
  </div>
</div><div class="row">
  <div class="row-height">
    <div class="col-md-5 col-sm-12 col-height  docs-primary">
      <p>And work with commands like this:</p>
    </div>
    <div class="col-md-7 col-sm-12 col-height  docs-code">
      <pre><code class="lang-bash"><span class="hljs-comment"># watch and recompile</span>
npm run zapier-dev

<span class="hljs-comment"># tests should work fine</span>
zapier <span class="hljs-built_in">test</span>

<span class="hljs-comment"># every build ensures a fresh build</span>
zapier push
</code></pre>
    </div>
  </div>
</div><div class="row">
  <div class="row-height">
    <div class="col-md-5 col-sm-12 col-height  docs-primary">
      <p>There are a lot of details left out - check out the full example app for a working setup.</p><blockquote>
<p>To create a new integration with Babel, run <code>zapier init [your app name] --template babel</code>. You can also check out our working example app <a href="https://github.com/zapier/zapier-platform/tree/master/example-apps/babel">here</a>.</p>
</blockquote>
    </div>
    <div class="col-md-7 col-sm-12 col-height is-empty docs-code">
      
    </div>
  </div>
</div><div class="row">
  <div class="row-height">
    <div class="col-md-5 col-sm-12 col-height  docs-primary">
      <h2 id="faqs">FAQs</h2>
    </div>
    <div class="col-md-7 col-sm-12 col-height is-empty docs-code">
      
    </div>
  </div>
</div><div class="row">
  <div class="row-height">
    <div class="col-md-5 col-sm-12 col-height  docs-primary">
      <h3 id="why-doesnt-zapier-support-newer-versions-of-nodejs">Why doesn&apos;t Zapier support newer versions of Node.js?</h3>
    </div>
    <div class="col-md-7 col-sm-12 col-height is-empty docs-code">
      
    </div>
  </div>
</div><div class="row">
  <div class="row-height">
    <div class="col-md-5 col-sm-12 col-height  docs-primary">
      <p>We run your code on AWS Lambda, which only supports a few <a href="https://docs.aws.amazon.com/lambda/latest/dg/programming-model.html">versions</a> of Node (the latest of which is <code>v14</code>. As that updates, so too will we.</p>
    </div>
    <div class="col-md-7 col-sm-12 col-height is-empty docs-code">
      
    </div>
  </div>
</div><div class="row">
  <div class="row-height">
    <div class="col-md-5 col-sm-12 col-height  docs-primary">
      <h3 id="how-do-i-manually-set-the-nodejs-version-to-run-my-app-with">How do I manually set the Node.js version to run my app with?</h3>
    </div>
    <div class="col-md-7 col-sm-12 col-height is-empty docs-code">
      
    </div>
  </div>
</div><div class="row">
  <div class="row-height">
    <div class="col-md-5 col-sm-12 col-height  docs-primary">
      <p>Update your <code>zapier-platform-core</code> dependency in <code>package.json</code>.  Each major version ties to a specific version of Node.js. You can find the mapping <a href="https://github.com/zapier/zapier-platform/blob/master/packages/cli/src/version-store.js">here</a>. We only support the version(s) supported by <a href="https://docs.aws.amazon.com/lambda/latest/dg/programming-model.html">AWS Lambda</a>.</p><p><strong>IMPORTANT CAVEAT</strong>: AWS periodically deprecates Node versions as they reach EOL. They announce this<a href="https://aws.amazon.com/blogs/developer/node-js-6-is-approaching-end-of-life-upgrade-your-aws-lambda-functions-to-the-node-js-10-lts/">on their blog</a>. Similar info and dates are available on <a href="https://github.com/nodejs/Release">github</a>. Well before this date, we&apos;ll have a version of <code>core</code> that targets the newer Node version.</p><p>If you don&apos;t upgrade before the cutoff date, there&apos;s a chance that AWS will throw an error when attempting to run your app&apos;s code. If that&apos;s the case, we&apos;ll instead run it under the oldest Node version still supported. All that is to say, <strong>we may run your code on a newer version of Node.js than you intend</strong> if you don&apos;t update your app&apos;s dependencies periodically.</p>
    </div>
    <div class="col-md-7 col-sm-12 col-height is-empty docs-code">
      
    </div>
  </div>
</div><div class="row">
  <div class="row-height">
    <div class="col-md-5 col-sm-12 col-height  docs-primary">
      <h3 id="when-to-use-placeholders-or-curlies">When to use placeholders or curlies?</h3>
    </div>
    <div class="col-md-7 col-sm-12 col-height is-empty docs-code">
      
    </div>
  </div>
</div><div class="row">
  <div class="row-height">
    <div class="col-md-5 col-sm-12 col-height  docs-primary">
      <p>You will see both <a href="https://developer.mozilla.org/en-US/docs/Web/JavaScript/Reference/Template_literals#Expression_interpolation">template literal placeholders</a> <code>${var}</code> and (double) &quot;curlies&quot; <code>{{var}}</code> used in examples.</p><p>In general, use <code>${var}</code> within functions and use <code>{{var}}</code> anywhere else.</p><p>Placeholders get evaluated as soon as the line of code is evaluated. This means that if you use <code>${process.env.VAR}</code> in a trigger configuration, <code>zapier push</code> will substitute it with your local environment&apos;s value for <code>VAR</code> when it builds your app and the value set via <code>zapier env:set</code> will not be used.</p><blockquote>
<p>If you&apos;re not familiar with <a href="https://developer.mozilla.org/en-US/docs/Web/JavaScript/Reference/Template_literals">template literals</a>, know that <code>const val = &quot;a&quot; + b + &quot;c&quot;</code> is essentially the same as <code>const val = `a${b}c`</code>.</p>
</blockquote>
    </div>
    <div class="col-md-7 col-sm-12 col-height is-empty docs-code">
      
    </div>
  </div>
</div><div class="row">
  <div class="row-height">
    <div class="col-md-5 col-sm-12 col-height  docs-primary">
      <h3 id="does-zapier-support-xml-soap-apis">Does Zapier support XML (SOAP) APIs?</h3>
    </div>
    <div class="col-md-7 col-sm-12 col-height is-empty docs-code">
      
    </div>
  </div>
</div><div class="row">
  <div class="row-height">
    <div class="col-md-5 col-sm-12 col-height  docs-primary">
      <p>Not natively, but it can! Users have reported that the following <code>npm</code> modules are compatible with the CLI Platform:</p><ul>
<li><a href="https://github.com/jhuckaby/pixl-xml">pixl-xml</a></li>
<li><a href="https://github.com/Leonidas-from-XIV/node-xml2js">xml2js</a></li>
<li><a href="https://github.com/NaturalIntelligence/fast-xml-parser">fast-xml-parser</a></li>
</ul><p>Since core v10, it&apos;s possible for <a href="#shorthand-http-requests">shorthand requests</a> to parse XML. Use an <code>afterResponse</code> <a href="#using-http-middleware">middleware</a> that sets <code>response.data</code> to the parsed XML:</p>
    </div>
    <div class="col-md-7 col-sm-12 col-height  docs-code">
      <pre><code class="lang-js"><span class="hljs-keyword">const</span> xml = <span class="hljs-built_in">require</span>(<span class="hljs-string">&apos;pixl-xml&apos;</span>);

<span class="hljs-keyword">const</span> App = {
  <span class="hljs-comment">// ...</span>
  <span class="hljs-attr">afterResponse</span>: [
    <span class="hljs-function">(<span class="hljs-params">response, z, bundle</span>) =&gt;</span> {
      <span class="hljs-comment">// Only works on core v10+!</span>
      response.throwForStatus();
      response.data = xml.parse(response.content);
      <span class="hljs-keyword">return</span> response;
    },
  ],
  <span class="hljs-comment">// ...</span>
};

</code></pre>
    </div>
  </div>
</div><div class="row">
  <div class="row-height">
    <div class="col-md-5 col-sm-12 col-height  docs-primary">
      <h3 id="is-it-possible-to-iterate-over-pages-in-a-polling-trigger">Is it possible to iterate over pages in a polling trigger?</h3>
    </div>
    <div class="col-md-7 col-sm-12 col-height is-empty docs-code">
      
    </div>
  </div>
</div><div class="row">
  <div class="row-height">
    <div class="col-md-5 col-sm-12 col-height  docs-primary">
      <p>Yes, though there are caveats. Your entire function only gets 30 seconds to run. HTTP requests are costly, so paging through a list may time out (which you should avoid at all costs).</p>
    </div>
    <div class="col-md-7 col-sm-12 col-height  docs-code">
      <pre><code class="lang-js"><span class="hljs-comment">// some async call</span>
<span class="hljs-keyword">const</span> makeCall = <span class="hljs-function">(<span class="hljs-params">z, start, limit</span>) =&gt;</span> {
  <span class="hljs-keyword">return</span> z.request({
    <span class="hljs-attr">url</span>: <span class="hljs-string">&apos;https://jsonplaceholder.typicode.com/posts&apos;</span>,
    <span class="hljs-attr">params</span>: {
      <span class="hljs-attr">_start</span>: start,
      <span class="hljs-attr">_limit</span>: limit,
    },
  });
};

<span class="hljs-comment">// triggers on paging with a certain tag</span>
<span class="hljs-keyword">const</span> performPaging = <span class="hljs-keyword">async</span> (z, bundle) =&gt; {
  <span class="hljs-comment">// array of promises</span>
  <span class="hljs-keyword">const</span> promises = [];

  <span class="hljs-comment">// 5 requests with page size = 3</span>
  <span class="hljs-keyword">let</span> start = <span class="hljs-number">0</span>;
  <span class="hljs-keyword">const</span> limit = <span class="hljs-number">3</span>;
  <span class="hljs-keyword">for</span> (<span class="hljs-keyword">let</span> i = <span class="hljs-number">0</span>; i &lt; <span class="hljs-number">5</span>; i++) {
    promises.push(makeCall(z, start, limit));
    start += limit;
  }

  <span class="hljs-comment">// send requests concurrently</span>
  <span class="hljs-keyword">const</span> responses = <span class="hljs-keyword">await</span> <span class="hljs-built_in">Promise</span>.all(promises);
  <span class="hljs-keyword">return</span> responses.map(<span class="hljs-function">(<span class="hljs-params">res</span>) =&gt;</span> res.data);
};

<span class="hljs-built_in">module</span>.exports = {
  <span class="hljs-attr">key</span>: <span class="hljs-string">&apos;paging&apos;</span>,
  <span class="hljs-attr">noun</span>: <span class="hljs-string">&apos;Paging&apos;</span>,

  <span class="hljs-attr">display</span>: {
    <span class="hljs-attr">label</span>: <span class="hljs-string">&apos;Get Paging&apos;</span>,
    <span class="hljs-attr">description</span>: <span class="hljs-string">&apos;Triggers on a new paging.&apos;</span>,
  },

  <span class="hljs-attr">operation</span>: {
    <span class="hljs-attr">inputFields</span>: [],
    <span class="hljs-attr">perform</span>: performPaging,
  },
};

</code></pre>
    </div>
  </div>
</div><div class="row">
  <div class="row-height">
    <div class="col-md-5 col-sm-12 col-height  docs-primary">
      <p>If you need to do more requests conditionally based on the results of an HTTP call (such as the &quot;next URL&quot; param or similar value), using <code>async/await</code> (as shown in the example below) is a good way to go. If you go this route, only page as far as you need to. Keep an eye on the polling <a href="https://zapier.com/developer/documentation/v2/deduplication/">guidelines</a>, namely the part about only iterating until you hit items that have probably been seen in a previous poll.</p>
    </div>
    <div class="col-md-7 col-sm-12 col-height  docs-code">
      <pre><code class="lang-js"><span class="hljs-comment">// a hypothetical API where payloads are big so we want to heavily limit how much comes back</span>
<span class="hljs-comment">// we want to only return items created in the last hour</span>

<span class="hljs-keyword">const</span> asyncExample = <span class="hljs-keyword">async</span> (z, bundle) =&gt; {
  <span class="hljs-keyword">const</span> limit = <span class="hljs-number">3</span>;
  <span class="hljs-keyword">let</span> start = <span class="hljs-number">0</span>;
  <span class="hljs-keyword">const</span> twoHourMilliseconds = <span class="hljs-number">60</span> * <span class="hljs-number">60</span> * <span class="hljs-number">2</span> * <span class="hljs-number">1000</span>;
  <span class="hljs-keyword">const</span> hoursAgo = <span class="hljs-keyword">new</span> <span class="hljs-built_in">Date</span>() - twoHourMilliseconds;

  <span class="hljs-keyword">let</span> response = <span class="hljs-keyword">await</span> z.request({
    <span class="hljs-attr">url</span>: <span class="hljs-string">&apos;https://jsonplaceholder.typicode.com/posts&apos;</span>,
    <span class="hljs-attr">params</span>: {
      <span class="hljs-attr">_start</span>: start,
      <span class="hljs-attr">_limit</span>: limit,
    },
  });

  <span class="hljs-keyword">let</span> results = response.data; <span class="hljs-comment">// response.json if you&apos;re using core v9 or older</span>

  <span class="hljs-comment">// keep paging until the last item was created over two hours ago</span>
  <span class="hljs-comment">// then we know we almost certainly haven&apos;t missed anything and can let</span>
  <span class="hljs-comment">//   deduper handle the rest</span>

  <span class="hljs-keyword">while</span> (<span class="hljs-keyword">new</span> <span class="hljs-built_in">Date</span>(results[results.length - <span class="hljs-number">1</span>].createdAt) &gt; hoursAgo) {
    start += limit; <span class="hljs-comment">// next page</span>

    response = <span class="hljs-keyword">await</span> z.request({
      <span class="hljs-attr">url</span>: <span class="hljs-string">&apos;https://jsonplaceholder.typicode.com/posts&apos;</span>,
      <span class="hljs-attr">params</span>: {
        <span class="hljs-attr">_start</span>: start,
        <span class="hljs-attr">_limit</span>: limit,
      },
    });

    results = results.concat(response.data);
  }

  <span class="hljs-keyword">return</span> results;
};

</code></pre>
    </div>
  </div>
</div><div class="row">
  <div class="row-height">
    <div class="col-md-5 col-sm-12 col-height  docs-primary">
      <h3 id="how-do-search-powered-fields-relate-to-dynamic-dropdowns-and-why-are-they-both-required-together">How do search-powered fields relate to dynamic dropdowns and why are they both required together?</h3>
    </div>
    <div class="col-md-7 col-sm-12 col-height is-empty docs-code">
      
    </div>
  </div>
</div><div class="row">
  <div class="row-height">
    <div class="col-md-5 col-sm-12 col-height  docs-primary">
      <p>To understand search-powered fields, we have to have a good understanding of dynamic dropdowns.</p><p>When users are selecting specific resources (for instance, a Google Sheet), it&apos;s important they&apos;re able to select the exact sheet they want. Instead of referencing the sheet by name (which may change), we match via <code>id</code> instead. Rather than directing the user copy and paste an id for every item they might encounter, there is the notion of a <strong>dynamic dropdown</strong>. A dropdown is a trigger that returns a list of resources. It can pull double duty and use its results to power another trigger, search, or action in the same app.  It provides a list of ids with labels that show the item&apos;s name:</p><p><img src="https://cdn.zappy.app/2d7eeda63ff34b70f1d1788de0117181.png" alt></p><p>The field&apos;s value reaches your app as an id. You define this connection with the <code>dynamic</code> property, which is a string: <code>trigger_key.id_key.label_key</code>. This approach works great if the user setting up the Zap always wants the Zap to use the same spreadsheet. They specify the id during setup and the Zap runs happily.</p><p><strong>Search fields</strong> take this connection a step further. Rather than set the spreadsheet id at setup, the user could precede the action with a search field to make the id dynamic. For instance, let&apos;s say you have a different spreadsheet for every day of the week. You could build the following zap:</p><ol>
<li>Some Trigger</li>
<li>Calculate what day of the week it is today (Code)</li>
<li>Find the spreadsheet that matches the day from Step 2</li>
<li>Update the spreadsheet (with the id from step 3) with some data</li>
</ol><p>If the connection between steps 3 and 4 is a common one, you can indicate that in your field by specifying <code>search</code> as a <code>search_key.id_key</code>. When paired <strong>with a dynamic dropdown</strong>, this will add a button to the editor that will add the search step to the user&apos;s Zap and map the id field correctly.</p><p><img src="https://cdn.zappy.app/081e63141ff05c131dadb8ebbea727b0.png" alt></p><p>This is paired most often with &quot;update&quot; actions, where a required parameter will be a resource id.</p><p><a id="paging"></a></p>
    </div>
    <div class="col-md-7 col-sm-12 col-height is-empty docs-code">
      
    </div>
  </div>
</div><div class="row">
  <div class="row-height">
    <div class="col-md-5 col-sm-12 col-height  docs-primary">
      <h3 id="whats-the-deal-with-pagination-when-is-it-used-and-how-does-it-work">What&apos;s the deal with pagination? When is it used and how does it work?</h3>
    </div>
    <div class="col-md-7 col-sm-12 col-height is-empty docs-code">
      
    </div>
  </div>
</div><div class="row">
  <div class="row-height">
    <div class="col-md-5 col-sm-12 col-height  docs-primary">
      <p>Paging is <strong>only used when a trigger is part of a dynamic dropdown</strong>. Depending on how many items exist and how many are returned in the first poll, it&apos;s possible that the resource the user is looking for isn&apos;t in the initial poll. If they hit the &quot;see more&quot; button, we&apos;ll increment the value of <code>bundle.meta.page</code> and poll again.</p><p>Paging is a lot like a regular trigger except the range of items returned is dynamic. The most common example of this is when you can pass a <code>offset</code> parameter:</p>
    </div>
    <div class="col-md-7 col-sm-12 col-height  docs-code">
      <pre><code class="lang-js"><span class="hljs-keyword">const</span> perform = <span class="hljs-keyword">async</span> (z, bundle) =&gt; {
  <span class="hljs-keyword">const</span> response = <span class="hljs-keyword">await</span> z.request({
    <span class="hljs-attr">url</span>: <span class="hljs-string">&apos;https://example.com/api/list.json&apos;</span>,
    <span class="hljs-attr">params</span>: {
      <span class="hljs-attr">limit</span>: <span class="hljs-number">100</span>,
      <span class="hljs-attr">offset</span>: <span class="hljs-number">100</span> * bundle.meta.page
    }
  });
  <span class="hljs-keyword">return</span> response.data; <span class="hljs-comment">// or response.json you&apos;re using core v9 or older</span>
};
</code></pre>
    </div>
  </div>
</div><div class="row">
  <div class="row-height">
    <div class="col-md-5 col-sm-12 col-height  docs-primary">
      <p>If your API uses cursor-based paging instead of an offset, you can use <code>z.cursor.get</code> and <code>z.cursor.set</code>:</p>
    </div>
    <div class="col-md-7 col-sm-12 col-height  docs-code">
      <pre><code class="lang-js"><span class="hljs-comment">// the perform method of our trigger</span>
<span class="hljs-comment">// ensure operation.canPaginate is true!</span>

<span class="hljs-keyword">const</span> performWithoutAsync = <span class="hljs-function">(<span class="hljs-params">z, bundle</span>) =&gt;</span> {
  <span class="hljs-keyword">return</span> <span class="hljs-built_in">Promise</span>.resolve()
    .then(<span class="hljs-function"><span class="hljs-params">()</span> =&gt;</span> {
      <span class="hljs-keyword">if</span> (bundle.meta.page === <span class="hljs-number">0</span>) {
        <span class="hljs-comment">// first page, no need to fetch a cursor</span>
        <span class="hljs-keyword">return</span> <span class="hljs-built_in">Promise</span>.resolve();
      } <span class="hljs-keyword">else</span> {
        <span class="hljs-keyword">return</span> z.cursor.get(); <span class="hljs-comment">// Promise&lt;string | null&gt;</span>
      }
    })
    .then(<span class="hljs-function">(<span class="hljs-params">cursor</span>) =&gt;</span> {
      <span class="hljs-keyword">return</span> z.request(
        <span class="hljs-string">&apos;https://5ae7ad3547436a00143e104d.mockapi.io/api/recipes&apos;</span>,
        {
          <span class="hljs-attr">params</span>: { <span class="hljs-attr">cursor</span>: cursor }, <span class="hljs-comment">// if cursor is null, it&apos;s ignored here</span>
        }
      );
    })
    .then(<span class="hljs-function">(<span class="hljs-params">response</span>) =&gt;</span> {
      <span class="hljs-comment">// need to save the cursor and return a promise, but also need to pass the data along</span>
      <span class="hljs-keyword">return</span> <span class="hljs-built_in">Promise</span>.all([response.items, z.cursor.set(response.nextPage)]);
    })
    .then(<span class="hljs-function">(<span class="hljs-params">[items <span class="hljs-regexp">/* null */</span>]</span>) =&gt;</span> {
      <span class="hljs-keyword">return</span> items;
    });
};

<span class="hljs-comment">// ---------------------------------------------------</span>

<span class="hljs-keyword">const</span> performWithAsync = <span class="hljs-keyword">async</span> (z, bundle) =&gt; {
  <span class="hljs-keyword">let</span> cursor;
  <span class="hljs-keyword">if</span> (bundle.meta.page) {
    cursor = <span class="hljs-keyword">await</span> z.cursor.get(); <span class="hljs-comment">// string | null</span>
  }

  <span class="hljs-keyword">const</span> response = <span class="hljs-keyword">await</span> z.request(
    <span class="hljs-string">&apos;https://5ae7ad3547436a00143e104d.mockapi.io/api/recipes&apos;</span>,
    {
      <span class="hljs-comment">// if cursor is null, it&apos;s sent as an empty query</span>
      <span class="hljs-comment">//   param and should be ignored by the server</span>
      <span class="hljs-attr">params</span>: { <span class="hljs-attr">cursor</span>: cursor },
    }
  );

  <span class="hljs-comment">// we successfully got page 1, should store the cursor in case the user wants page 2</span>
  <span class="hljs-keyword">await</span> z.cursor.set(response.nextPage);

  <span class="hljs-keyword">return</span> response.items;
};

</code></pre>
    </div>
  </div>
</div><div class="row">
  <div class="row-height">
    <div class="col-md-5 col-sm-12 col-height  docs-primary">
      <p>Cursors are stored per-zap and last about an hour. Per the above, make sure to only include the cursor if <code>bundle.meta.page !== 0</code>, so you don&apos;t accidentally reuse a cursor from a previous poll.</p><p>Lastly, you need to set <code>canPaginate</code> to <code>true</code> in your polling definition (per the <a href="https://github.com/zapier/zapier-platform/blob/master/packages/schema/docs/build/schema.md#basicpollingoperationschema">schema</a>) for the <code>z.cursor</code> methods to work as expected.</p><p><a id="dedup"></a></p>
    </div>
    <div class="col-md-7 col-sm-12 col-height is-empty docs-code">
      
    </div>
  </div>
</div><div class="row">
  <div class="row-height">
    <div class="col-md-5 col-sm-12 col-height  docs-primary">
      <h3 id="how-does-deduplication-work">How does deduplication work?</h3>
    </div>
    <div class="col-md-7 col-sm-12 col-height is-empty docs-code">
      
    </div>
  </div>
</div><div class="row">
  <div class="row-height">
    <div class="col-md-5 col-sm-12 col-height  docs-primary">
      <p>Each time a polling Zap runs, Zapier needs to decide which of the items in the response should trigger the zap. To do this, we compare the <code>id</code>s to all those we&apos;ve seen before, trigger on new objects, and update the list of seen <code>id</code>s. When a Zap is turned on, we initialize the list of seen <code>id</code>s with a single poll. When it&apos;s turned off, we clear that list. For this reason, it&apos;s important that calls to a polling endpoint always return the newest items.</p><p>For example, the initial poll returns objects 4, 5, and 6 (where a higher <code>id</code> is newer). If a later poll increases the limit and returns objects 1-6, then 1, 2, and 3 will be (incorrectly) treated like new objects.</p><p>There&apos;s a more in-depth explanation <a href="https://platform.zapier.com/legacy/dedupe">here</a>.</p>
    </div>
    <div class="col-md-7 col-sm-12 col-height is-empty docs-code">
      
    </div>
  </div>
</div><div class="row">
  <div class="row-height">
    <div class="col-md-5 col-sm-12 col-height  docs-primary">
      <h3 id="why-are-my-triggers-complaining-if-i-dont-provide-an-explicit-id-field">Why are my triggers complaining if I don&apos;t provide an explicit <code>id</code> field?</h3>
    </div>
    <div class="col-md-7 col-sm-12 col-height is-empty docs-code">
      
    </div>
  </div>
</div><div class="row">
  <div class="row-height">
    <div class="col-md-5 col-sm-12 col-height  docs-primary">
      <p>For deduplication to work, we need to be able to identify and use a unique field. In older, legacy Zapier Web Builder apps, we guessed if <code>id</code> wasn&apos;t present. In order to ensure we don&apos;t guess wrong, we now require that the developers send us an <code>id</code> field. If your objects have a differently-named unique field, feel free to adapt this snippet and ensure this test passes:</p>
    </div>
    <div class="col-md-7 col-sm-12 col-height  docs-code">
      <pre><code class="lang-js"><span class="hljs-comment">// ...</span>
<span class="hljs-keyword">let</span> items = response.data.items; <span class="hljs-comment">// or response.json.items if you&apos;re using core v9 or older</span>
<span class="hljs-keyword">return</span> items.map(<span class="hljs-function">(<span class="hljs-params">item</span>) =&gt;</span> {
  item.id = item.contactId;
  <span class="hljs-keyword">return</span> item;
});
</code></pre>
    </div>
  </div>
</div><div class="row">
  <div class="row-height">
    <div class="col-md-5 col-sm-12 col-height  docs-primary">
      <h3 id="node-x-no-longer-supported">Node X No Longer Supported</h3>
    </div>
    <div class="col-md-7 col-sm-12 col-height is-empty docs-code">
      
    </div>
  </div>
</div><div class="row">
  <div class="row-height">
    <div class="col-md-5 col-sm-12 col-height  docs-primary">
      <p>If you&apos;re seeing errors like the following:</p>
    </div>
    <div class="col-md-7 col-sm-12 col-height  docs-code">
      <pre><code>InvalidParameterValueException An error occurred (InvalidParameterValueException) when calling the CreateFunction operation: The runtime parameter of nodejs6.10 is no longer supported for creating or updating AWS Lambda functions. We recommend you use the new runtime (nodejsX.Y) while creating or updating functions.
</code></pre>
    </div>
  </div>
</div><div class="row">
  <div class="row-height">
    <div class="col-md-5 col-sm-12 col-height  docs-primary">
      <p>... then you need to update your <code>zapier-platform-core</code> dependency to a non-deprecated version that uses a newer version of Node.js. Complete the following instructions as soon as possible:</p><ol>
<li>Edit <code>package.json</code> to depend on a later major version of <code>zapier-platform-core</code>. There&apos;s a list of all breaking changes (marked with a :exclamation:) in the <a href="https://github.com/zapier/zapier-platform/blob/master/CHANGELOG.md">changelog</a>.</li>
<li>Increment the <code>version</code> property in <code>package.json</code></li>
<li>Ensure you&apos;re using version <code>v14</code> (or greater) of node locally (<code>node -v</code>). Use <a href="https://github.com/nvm-sh/nvm">nvm</a> to use a different one if need be.</li>
<li>Run <code>rm -rf node_modules &amp;&amp; npm i</code> to get a fresh copy of everything</li>
<li>Run <code>zapier test</code> to ensure your tests still pass</li>
<li>Run <code>zapier push</code></li>
<li>Run <code>zapier promote YOUR_NEW_VERSION</code> (from step 2)</li>
<li>Migrate your users from the previous version (<code>zapier migrate OLD_VERSION YOUR_NEW_VERSION</code>)</li>
</ol><p><a id="analytics"></a></p>
    </div>
    <div class="col-md-7 col-sm-12 col-height is-empty docs-code">
      
    </div>
  </div>
</div><div class="row">
  <div class="row-height">
    <div class="col-md-5 col-sm-12 col-height  docs-primary">
      <h3 id="what-analytics-are-collected">What Analytics are Collected?</h3>
    </div>
    <div class="col-md-7 col-sm-12 col-height is-empty docs-code">
      
    </div>
  </div>
</div><div class="row">
  <div class="row-height">
    <div class="col-md-5 col-sm-12 col-height  docs-primary">
      <p>Starting with v8.4.0, Zapier collects information about each invocation of the CLI tool.</p><p>This data is collected purely to improve the CLI experience and will <strong>never</strong> be used for advertising or any non-product purpose. There are 3 collection modes that are set on a per-computer basis.</p><p><strong>Anonymous</strong></p><p>When you run a command with analytics in <code>anonymous</code> mode, the following data is sent to Zapier:</p><ul>
<li>which command you ran</li>
<li>if that command is a known command</li>
<li>how many arguments you supplied (but not the contents of the arguments)</li>
<li>which flags you used (but not their contents)</li>
<li>the version of CLI that you&apos;re using</li>
</ul><p><strong>Enabled</strong> (the default)</p><p>When analytics are fully <code>enabled</code>, the above is sent, plus:</p><ul>
<li>your operating system (the result of calling <a href="https://nodejs.org/api/process.html#process_process_platform"><code>process.platform</code></a>)</li>
<li>your Zapier user id</li>
</ul><p><strong>Disabled</strong></p><p>Lastly, analytics can be <code>disabled</code> entirely, either by running <code>zapier analytics --mode disabled</code> or setting the <code>DISABLE_ZAPIER_ANALYTICS</code> environment variable to <code>1</code>.</p><p>We take great care not to collect any information about your filesystem or anything otherwise secret. You can see exactly what&apos;s being collecting at runtime by prefixing any command with <code>DEBUG=zapier:analytics</code>.</p>
    </div>
    <div class="col-md-7 col-sm-12 col-height is-empty docs-code">
      
    </div>
  </div>
</div><div class="row">
  <div class="row-height">
    <div class="col-md-5 col-sm-12 col-height  docs-primary">
      <h3 id="whats-the-difference-between-an-app-and-an-integration">What&apos;s the Difference Between an &quot;App&quot; and an &quot;Integration&quot;?</h3>
    </div>
    <div class="col-md-7 col-sm-12 col-height is-empty docs-code">
      
    </div>
  </div>
</div><div class="row">
  <div class="row-height">
    <div class="col-md-5 col-sm-12 col-height  docs-primary">
      <p>We&apos;re in the process of doing some renaming across our Zapier marketing terms. Eventually we&apos;ll use &quot;integration&quot; everywhere. Until then, know that these terms are interchangeable and describe the code that you write that connects your API to Zapier.</p>
    </div>
    <div class="col-md-7 col-sm-12 col-height is-empty docs-code">
      
    </div>
  </div>
</div><div class="row">
  <div class="row-height">
    <div class="col-md-5 col-sm-12 col-height  docs-primary">
      <h2 id="command-line-tab-completion">Command Line Tab Completion</h2>
    </div>
    <div class="col-md-7 col-sm-12 col-height is-empty docs-code">
      
    </div>
  </div>
</div><div class="row">
  <div class="row-height">
    <div class="col-md-5 col-sm-12 col-height  docs-primary">
      <p>Introduced in v9.1.0, the <code>zapier autocomplete</code> command shows instructions for generating command line autocomplete.</p><p>Follow those instructions to enable completion for <code>zapier</code> commands and flags!</p>
    </div>
    <div class="col-md-7 col-sm-12 col-height is-empty docs-code">
      
    </div>
  </div>
</div><div class="row">
  <div class="row-height">
    <div class="col-md-5 col-sm-12 col-height  docs-primary">
      <h2 id="the-zapier-platform-packages">The Zapier Platform Packages</h2>
    </div>
    <div class="col-md-7 col-sm-12 col-height is-empty docs-code">
      
    </div>
  </div>
</div><div class="row">
  <div class="row-height">
    <div class="col-md-5 col-sm-12 col-height  docs-primary">
      <p>The Zapier Platform consists of 3 npm packages that are released simultaneously.</p><ul>
<li><a href="https://github.com/zapier/zapier-platform/tree/master/packages/cli"><code>zapier-platform-cli</code></a> is the code that powers the <code>zapier</code> command. You use it most commonly with the <code>test</code>, <code>scaffold</code>, and <code>push</code> commands. It&apos;s installed with <code>npm install -g zapier-platform-cli</code> and does not correspond to a particular app.</li>
<li><a href="https://github.com/zapier/zapier-platform/tree/master/packages/core"><code>zapier-platform-core</code></a> is what allows your app to interact with Zapier. It holds the <code>z</code> object and app tester code. Your app depends on a specific version of <code>zapier-platform-core</code> in the <code>package.json</code> file. It&apos;s installed via <code>npm install</code> along with the rest of your app&apos;s dependencies.</li>
<li><a href="https://github.com/zapier/zapier-platform/tree/master/packages/schema"><code>zapier-platform-schema</code></a> enforces app structure behind the scenes. It&apos;s a dependency of <code>core</code>, so it will be installed automatically.</li>
</ul><p>To learn more about the structure of the code (especially if you&apos;re interested in contributing), check out the <code>ARCHITECTURE.md</code> file(s).</p>
    </div>
    <div class="col-md-7 col-sm-12 col-height is-empty docs-code">
      
    </div>
  </div>
</div><div class="row">
  <div class="row-height">
    <div class="col-md-5 col-sm-12 col-height  docs-primary">
      <h3 id="updating-these-packages">Updating These Packages</h3>
    </div>
    <div class="col-md-7 col-sm-12 col-height is-empty docs-code">
      
    </div>
  </div>
</div><div class="row">
  <div class="row-height">
    <div class="col-md-5 col-sm-12 col-height  docs-primary">
      <p>The Zapier platform and its tools are under active development. While you don&apos;t need to install every release, we release new versions because they are better than the last. We do our best to adhere to <a href="https://semver.org/">Semantic Versioning</a> wherein we won&apos;t break your code unless there&apos;s a <code>major</code> release. Otherwise, we&apos;re just fixing bugs (<code>patch</code>) and adding features (<code>minor</code>).</p><p>Broadly speaking, all releases will continue to work indefinitely. While you never <em>have</em> to upgrade your app&apos;s <code>zapier-platform-core</code> dependency, we recommend keeping an eye on the <a href="https://github.com/zapier/zapier-platform/blob/master/CHANGELOG.md">changelog</a> to see what new features and bug fixes are available.</p><p>For more info about which Node versions are supported, see <a href="#how-do-i-manually-set-the-nodejs-version-to-run-my-app-with">the faq</a>.</p><p>The most recently released version of <code>cli</code> and <code>core</code> is <strong>12.0.2</strong>. You can see the versions you&apos;re working with by running <code>zapier -v</code>.</p><p>To update <code>cli</code>, run <code>npm install -g zapier-platform-cli</code>.</p><p>To update the version of <code>core</code> your app depends on, set the <code>zapier-platform-core</code> dependency in your <code>package.json</code> to a version listed <a href="https://www.npmjs.com/package/zapier-platform-core?activeTab=versions">here</a> and reinstall your dependencies (either <code>yarn</code> or <code>npm install</code>).</p><p>For maximum compatibility, keep the versions of <code>cli</code> and <code>core</code> in sync.</p>
    </div>
    <div class="col-md-7 col-sm-12 col-height is-empty docs-code">
      
    </div>
  </div>
</div><div class="row">
  <div class="row-height">
    <div class="col-md-5 col-sm-12 col-height  docs-primary">
      <h2 id="get-help">Get Help!</h2>
    </div>
    <div class="col-md-7 col-sm-12 col-height is-empty docs-code">
      
    </div>
  </div>
</div><div class="row">
  <div class="row-height">
    <div class="col-md-5 col-sm-12 col-height  docs-primary">
      <p>You can get help by either emailing <a href="mailto:`partners@zapier.com">`partners@zapier.com</a>` or by <a href="https://community.zapier.com/developer-discussion-13">joining our developer community here</a>.</p>
    </div>
    <div class="col-md-7 col-sm-12 col-height is-empty docs-code">
      
    </div>
  </div>
</div><div class="row">
  <div class="row-height">
    <div class="col-md-5 col-sm-12 col-height  docs-primary">
      <hr>
    </div>
    <div class="col-md-7 col-sm-12 col-height is-empty docs-code">
      
    </div>
  </div>
</div><div class="row">
  <div class="row-height">
    <div class="col-md-5 col-sm-12 col-height  docs-primary">
      <h2 id="developing-on-the-cli">Developing on the CLI</h2>
    </div>
    <div class="col-md-7 col-sm-12 col-height is-empty docs-code">
      
    </div>
  </div>
</div><div class="row">
  <div class="row-height">
    <div class="col-md-5 col-sm-12 col-height  docs-primary">
      <p>For Zapier employees, see <a href="https://zapier.quip.com/bns4AxqwaMIm/Working-on-the-CLI-Platform-CoreSchemaCLI">this quip doc</a> for info about creating releases.</p>
    </div>
    <div class="col-md-7 col-sm-12 col-height is-empty docs-code">
      
    </div>
  </div>
</div>
    </div>

    <script type="text/javascript" src="./lib/lodash.custom.min.js"></script>
    <script type="text/javascript" src="./docs.js"></script>

  </body>
</html><|MERGE_RESOLUTION|>--- conflicted
+++ resolved
@@ -3586,13 +3586,7 @@
 </div><div class="row">
   <div class="row-height">
     <div class="col-md-5 col-sm-12 col-height  docs-primary">
-<<<<<<< HEAD
-      <p>If you need to process all HTTP requests in a certain way, you may be able to use one of utility HTTP middleware functions.</p><blockquote>
-<p>Check out <a href="https://github.com/zapier/zapier-platform/tree/master/example-apps/middleware">https://github.com/zapier/zapier-platform/tree/master/example-apps/middleware</a> for a working example app using HTTP middleware.</p>
-</blockquote><p>Try putting them in your app definition:</p>
-=======
       <p>To process all HTTP requests in a certain way, use the <code>beforeRequest</code> and <code>afterResponse</code> middleware functions.</p><p>Middleware functions go in your app definition:</p>
->>>>>>> a2735893
     </div>
     <div class="col-md-7 col-sm-12 col-height  docs-code">
       <pre><code class="lang-js"><span class="hljs-keyword">const</span> addHeader = <span class="hljs-function">(<span class="hljs-params">request, z, bundle</span>) =&gt;</span> {
