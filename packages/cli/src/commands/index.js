--- conflicted
+++ resolved
@@ -1,10 +1,3 @@
 module.exports = {
-<<<<<<< HEAD
-  describe: require('./describe'),
-  help: require('./help'),
-  link: require('./link')
-=======
-  convert: require('./convert'),
   help: require('./help')
->>>>>>> 72193b6d
 };