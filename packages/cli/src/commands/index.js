--- conflicted
+++ resolved
@@ -1,10 +1,4 @@
 module.exports = {
   convert: require('./convert'),
-<<<<<<< HEAD
-  describe: require('./describe'),
   help: require('./help')
-=======
-  help: require('./help'),
-  link: require('./link')
->>>>>>> 2f97e952
 };