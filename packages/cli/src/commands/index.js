module.exports = {
  collaborate: require('./collaborate'),
  convert: require('./convert'),
  delete: require('./delete'),
  describe: require('./describe'),
  env: require('./env'),
  help: require('./help'),
  invite: require('./invite'),
  link: require('./link'),
  logs: require('./logs'),
  register: require('./register'),
<<<<<<< HEAD
  watch: require('./watch')
=======
  upload: require('./upload')
>>>>>>> c39e930c
};<|MERGE_RESOLUTION|>--- conflicted
+++ resolved
@@ -8,10 +8,5 @@
   invite: require('./invite'),
   link: require('./link'),
   logs: require('./logs'),
-  register: require('./register'),
-<<<<<<< HEAD
-  watch: require('./watch')
-=======
-  upload: require('./upload')
->>>>>>> c39e930c
+  register: require('./register')
 };