// this is needed for the old help command so it can import new command info

module.exports = {
  analytics: require('./commands/analytics'),
<<<<<<< HEAD
  apps: require('./commands/integrations'), // TODO: remove
=======
  apps: require('./commands/apps'),
  build: require('./commands/build'),
>>>>>>> da48f90b
  deprecate: require('./commands/deprecate'),
  env: true, // used so that subcommands are properly routed into ocli, but `env` itself doesn't show in help/docs
  'env:get': require('./commands/env/get'),
  'env:set': require('./commands/env/set'),
  'env:unset': require('./commands/env/unset'),
  history: require('./commands/history'),
  init: require('./commands/init'),
  integrations: require('./commands/integrations'),
  login: require('./commands/login'),
  logout: require('./commands/logout'),
  migrate: require('./commands/migrate'),
  promote: require('./commands/promote'),
  push: require('./commands/push'),
  scaffold: require('./commands/scaffold'),
  test: require('./commands/test'),
  upload: require('./commands/upload'),
  validate: require('./commands/validate'),
  versions: require('./commands/versions')
};<|MERGE_RESOLUTION|>--- conflicted
+++ resolved
@@ -2,12 +2,8 @@
 
 module.exports = {
   analytics: require('./commands/analytics'),
-<<<<<<< HEAD
-  apps: require('./commands/integrations'), // TODO: remove
-=======
-  apps: require('./commands/apps'),
+  apps: true,
   build: require('./commands/build'),
->>>>>>> da48f90b
   deprecate: require('./commands/deprecate'),
   env: true, // used so that subcommands are properly routed into ocli, but `env` itself doesn't show in help/docs
   'env:get': require('./commands/env/get'),
