--- conflicted
+++ resolved
@@ -43,21 +43,17 @@
 };
 
 // Calls the underlying platform REST API with proper authentication.
-<<<<<<< HEAD
 const callAPI = (
   route,
   options,
   rawError = false,
   credentialsRequired = true
 ) => {
-=======
-const callAPI = (route, options, rawError = false) => {
   // temp manual enable while we're not all the way moved over
   if (_.get(global, ['argOpts', 'debug'])) {
     debug.enabled = true;
   }
 
->>>>>>> 3415d0fa
   options = options || {};
   const url = options.url || constants.ENDPOINT + route;
 
