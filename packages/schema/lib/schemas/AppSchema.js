'use strict';

const makeSchema = require('../utils/makeSchema');

const AuthenticationSchema = require('./AuthenticationSchema');
const FlatObjectSchema = require('./FlatObjectSchema');
const ResourcesSchema = require('./ResourcesSchema');
const TriggersSchema = require('./TriggersSchema');
const SearchesSchema = require('./SearchesSchema');
const CreatesSchema = require('./CreatesSchema');
const SearchOrCreatesSchema = require('./SearchOrCreatesSchema');
const RequestSchema = require('./RequestSchema');
const VersionSchema = require('./VersionSchema');
const MiddlewaresSchema = require('./MiddlewaresSchema');
const HydratorsSchema = require('./HydratorsSchema');
const AppFlagsSchema = require('./AppFlagsSchema');
const FirehoseWebhookSchema = require('./FirehoseWebhookSchema');

module.exports = makeSchema(
  {
    id: '/AppSchema',
    description: 'Represents a full app.',
    type: 'object',
    required: ['version', 'platformVersion'],
    properties: {
      version: {
        description: 'A version identifier for your code.',
        $ref: VersionSchema.id,
      },
      platformVersion: {
        description:
          'A version identifier for the Zapier execution environment.',
        $ref: VersionSchema.id,
      },
      beforeApp: {
        description:
          'EXPERIMENTAL: Before the perform method is called on your app, you can modify the execution context.',
        $ref: MiddlewaresSchema.id,
      },
      afterApp: {
        description:
          'EXPERIMENTAL: After the perform method is called on your app, you can modify the response.',
        $ref: MiddlewaresSchema.id,
      },
      authentication: {
        description: 'Choose what scheme your API uses for authentication.',
        $ref: AuthenticationSchema.id,
      },
      requestTemplate: {
        description:
          'Define a request mixin, great for setting custom headers, content-types, etc.',
        $ref: RequestSchema.id,
      },
      beforeRequest: {
        description:
          'Before an HTTP request is sent via our `z.request()` client, you can modify it.',
        $ref: MiddlewaresSchema.id,
      },
      afterResponse: {
        description:
          'After an HTTP response is recieved via our `z.request()` client, you can modify it.',
        $ref: MiddlewaresSchema.id,
      },
      hydrators: {
        description:
          "An optional bank of named functions that you can use in `z.hydrate('someName')` to lazily load data.",
        $ref: HydratorsSchema.id,
      },
      resources: {
        description:
          'All the resources for your app. Zapier will take these and generate the relevent triggers/searches/creates automatically.',
        $ref: ResourcesSchema.id,
      },
      triggers: {
        description:
          'All the triggers for your app. You can add your own here, or Zapier will automatically register any from the list/hook methods on your resources.',
        $ref: TriggersSchema.id,
      },
      searches: {
        description:
          'All the searches for your app. You can add your own here, or Zapier will automatically register any from the search method on your resources.',
        $ref: SearchesSchema.id,
      },
      creates: {
        description:
          'All the creates for your app. You can add your own here, or Zapier will automatically register any from the create method on your resources.',
        $ref: CreatesSchema.id,
      },
      searchOrCreates: {
        description:
          'All the search-or-create combos for your app. You can create your own here, or Zapier will automatically register any from resources that define a search, a create, and a get (or define a searchOrCreate directly). Register non-resource search-or-creates here as well.',
        $ref: SearchOrCreatesSchema.id,
      },
      flags: {
        description: 'Top-level app options',
        $ref: AppFlagsSchema.id,
      },
      legacy: {
        description:
          '**INTERNAL USE ONLY**. Zapier uses this to hold properties from a legacy Web Builder app.',
        type: 'object',
        docAnnotation: {
<<<<<<< HEAD
          hide: true
        }
      },
      firehoseWebhooks: {
        description:
          '**INTERNAL USE ONLY**. Zapier uses this for internal webhook app configurations.',
        $ref: FirehoseWebhookSchema.id,
        docAnnotation: {
          hide: true
        }
      }
=======
          hide: true,
        },
      },
>>>>>>> a801725d
    },
    additionalProperties: false,
  },
  [
    AuthenticationSchema,
    FlatObjectSchema,
    ResourcesSchema,
    TriggersSchema,
    SearchesSchema,
    CreatesSchema,
    SearchOrCreatesSchema,
    RequestSchema,
    VersionSchema,
    MiddlewaresSchema,
    HydratorsSchema,
    AppFlagsSchema,
<<<<<<< HEAD
    FirehoseWebhookSchema
=======
>>>>>>> a801725d
  ]
);<|MERGE_RESOLUTION|>--- conflicted
+++ resolved
@@ -100,23 +100,17 @@
           '**INTERNAL USE ONLY**. Zapier uses this to hold properties from a legacy Web Builder app.',
         type: 'object',
         docAnnotation: {
-<<<<<<< HEAD
-          hide: true
-        }
+          hide: true,
+        },
       },
       firehoseWebhooks: {
         description:
           '**INTERNAL USE ONLY**. Zapier uses this for internal webhook app configurations.',
         $ref: FirehoseWebhookSchema.id,
         docAnnotation: {
-          hide: true
-        }
-      }
-=======
           hide: true,
         },
       },
->>>>>>> a801725d
     },
     additionalProperties: false,
   },
@@ -133,9 +127,6 @@
     MiddlewaresSchema,
     HydratorsSchema,
     AppFlagsSchema,
-<<<<<<< HEAD
-    FirehoseWebhookSchema
-=======
->>>>>>> a801725d
+    FirehoseWebhookSchema,
   ]
 );